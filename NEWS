--- conflicted
+++ resolved
@@ -6,18 +6,16 @@
 
   * Fix fetching packs with side-band-64k capability disabled. (David Keijser, Jelmer Vernooij)
 
-<<<<<<< HEAD
   * Several fixes in send-pack protocol behaviour - handling of empty pack files and deletes.
     (milki, #1063087)
 
+  * Fix capability negotiation when fetching packs over HTTP.
+    (#1072461, William Grant)
+
  IMPROVEMENTS
 
   * Support passing a single revision to BaseRepo.get_walker() rather than a list of revisions. 
     (Alberto Ruiz)
-=======
-  * Fix capability negotiation when fetching packs over HTTP.
-    (#1072461, William Grant)
->>>>>>> ad99ceee
 
 0.9.0	2013-05-31
 
