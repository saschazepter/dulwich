dulwich (0.20.6-2) UNRELEASED; urgency=medium

<<<<<<< HEAD
  * Update fields Vcs-Browser, Vcs-Git for maintainer Debian Python Modules
    Team.
  * Update maintainer email for merge of DPMT and PAPT.
  * Remove constraints unnecessary since buster:
    + Build-Depends: Drop versioned constraint on git.

 -- Jelmer Vernooĳ <jelmer@debian.org>  Fri, 25 Sep 2020 14:28:56 -0000
=======
  * d/control: Update Maintainer field with new Debian Python Team
    contact address.
  * d/control: Update Vcs-* fields with new Debian Python Team Salsa
    layout.

 -- Ondřej Nový <onovy@debian.org>  Thu, 24 Sep 2020 08:59:54 +0200
>>>>>>> 102ab9f1

dulwich (0.20.6-1) unstable; urgency=medium

  * New upstream release.
   + Fixes broken branch removal test. Closes: #956876
  * Bump standards version to 4.5.0.

 -- Jelmer Vernooĳ <jelmer@debian.org>  Sat, 29 Aug 2020 22:13:38 +0000

dulwich (0.20.5-1) unstable; urgency=medium

  * New upstream release.

 -- Jelmer Vernooĳ <jelmer@debian.org>  Mon, 22 Jun 2020 01:55:55 +0000

dulwich (0.20.2-1) unstable; urgency=medium

  * New upstream release.
  + Drop patch 01_no_urllib3_pypy: applied upstream.
  * Drop pypy-dulwich package.
  * Set Rules-Requires-Root: no.

 -- Jelmer Vernooĳ <jelmer@debian.org>  Tue, 02 Jun 2020 00:30:41 +0000

dulwich (0.19.15-1) unstable; urgency=medium

  * New upstream release.
  * Drop patch 03_cleanup_mode: applied upstream.
  * Drop patch 04_s390x: applied upstream.

 -- Jelmer Vernooĳ <jelmer@debian.org>  Sun, 26 Jan 2020 19:43:54 +0000

dulwich (0.19.14-4) unstable; urgency=medium

  * Team upload.
  * Patch 04_s390x: Fix FTBFS on s390x. Closes: #946854

 -- Stefano Rivera <stefanor@debian.org>  Thu, 26 Dec 2019 10:10:53 +0200

dulwich (0.19.14-3) unstable; urgency=medium

  * Team upload.
  * Drop python2 support; Closes: #936454

 -- Sandro Tosi <morph@debian.org>  Mon, 23 Dec 2019 17:54:20 -0500

dulwich (0.19.14-2) unstable; urgency=medium

  * Cherry-pick upstream change for cleaning up file modes when
    comparing trees. Closes: #946740

 -- Jelmer Vernooĳ <jelmer@debian.org>  Sun, 15 Dec 2019 13:39:48 +0000

dulwich (0.19.14-1) unstable; urgency=medium

  [ Debian Janitor ]
  * Remove obsolete fields Name, Contact from debian/upstream/metadata.
  * Re-export upstream signing key without extra signatures.

  [ Jelmer Vernooĳ ]
  * New upstream release.
   + Fixes handling of ~ in global gitignore. Closes: #933192
  * Drop build-dependency on python-fastimport.

 -- Jelmer Vernooĳ <jelmer@debian.org>  Sat, 30 Nov 2019 18:34:47 +0000

dulwich (0.19.13-1) unstable; urgency=medium

  * New upstream release.

 -- Jelmer Vernooĳ <jelmer@debian.org>  Mon, 19 Aug 2019 21:22:50 +0000

dulwich (0.19.12-1) unstable; urgency=medium

  [ Jelmer Vernooĳ ]
  * Depend on at least urllib3 >= 1.24.1, as older versions lack
    HTTPResponse.geturl().
  * New upstream release.

  [ Ondřej Nový ]
  * Use debhelper-compat instead of debian/compat.

  [ Jelmer Vernooĳ ]
  * Bump debhelper from old 11 to 12.

 -- Jelmer Vernooĳ <jelmer@debian.org>  Tue, 13 Aug 2019 19:55:29 +0000

dulwich (0.19.11-2) unstable; urgency=medium

  * Re-export upstream signing key without extra signatures.
  * Add Breaks: for older versions of breezy/bzr-git since they use
    Dulwich' private packs API, which has changed.

 -- Jelmer Vernooĳ <jelmer@debian.org>  Tue, 12 Feb 2019 01:33:14 +0000

dulwich (0.19.11-1) unstable; urgency=medium

  * New upstream version.
  * Add patch 03_default_identity.

 -- Jelmer Vernooĳ <jelmer@debian.org>  Thu, 07 Feb 2019 03:27:54 +0000

dulwich (0.19.10-1) unstable; urgency=medium

  * Suggest python{,3}-gpg, for tag signing support.
  * Add CI/CD configuration for Salsa.
  * New upstream release.

 -- Jelmer Vernooĳ <jelmer@debian.org>  Tue, 15 Jan 2019 02:44:02 +0000

dulwich (0.19.9-2) unstable; urgency=medium

  * Stop attempting to build pypy package mips64el, ppc64 and sparc64 -
    where pypy is not available.
  * Add patch 02_skip_flappy_test: Skip flappy test
    dulwich.tests.test_porcelain.PushTests.test_simple, which is subject
    to a race condition. Closes: #913037

 -- Jelmer Vernooĳ <jelmer@debian.org>  Tue, 20 Nov 2018 04:09:22 +0000

dulwich (0.19.9-1) unstable; urgency=medium

  * New upstream release.

 -- Jelmer Vernooĳ <jelmer@debian.org>  Sat, 17 Nov 2018 19:38:28 +0000

dulwich (0.19.8-1) unstable; urgency=medium

  * New upstream release.

 -- Jelmer Vernooĳ <jelmer@debian.org>  Wed, 07 Nov 2018 01:52:52 +0000

dulwich (0.19.7-1) unstable; urgency=medium

  * Run wrap-and-sort.
  * New upstream release.
   + Drop patch 02_newer_git: applied upstream.
  * Bump standards version to 4.2.1
  * Bump debhelper version to 11.

 -- Jelmer Vernooĳ <jelmer@debian.org>  Mon, 05 Nov 2018 19:27:07 +0000

dulwich (0.19.6-3) unstable; urgency=medium

  * Add debian/upstream/metadata.
  * Install example scripts.
  * Don't build pypy package on hppa, powerpcspe.
  * Don't run tests against C git on ia64 (unavailable).

 -- Jelmer Vernooĳ <jelmer@debian.org>  Sun, 16 Sep 2018 00:25:19 +0100

dulwich (0.19.6-2) unstable; urgency=medium

  * Add patch 02_newer_git, fixing compatibility with newer versions of
    git. Closes: #907954

 -- Jelmer Vernooĳ <jelmer@debian.org>  Wed, 05 Sep 2018 21:23:16 +0100

dulwich (0.19.6-1) unstable; urgency=medium

  * Migrate to pybuild.
  * New upstream release.

 -- Jelmer Vernooĳ <jelmer@debian.org>  Sat, 11 Aug 2018 14:55:11 +0100

dulwich (0.19.5-1) unstable; urgency=medium

  * New upstream release.

 -- Jelmer Vernooĳ <jelmer@debian.org>  Sun, 08 Jul 2018 13:48:28 +0100

dulwich (0.19.4-1) unstable; urgency=medium

  * New upstream release.

 -- Jelmer Vernooĳ <jelmer@debian.org>  Sun, 24 Jun 2018 01:42:09 +0100

dulwich (0.19.3-1) unstable; urgency=medium

  [ Ondřej Nový ]
  * d/control: Remove ancient X-Python-Version field
  * d/control: Remove ancient X-Python3-Version field

  [ Jelmer Vernooĳ ]
  * New upstream release.

 -- Jelmer Vernooĳ <jelmer@debian.org>  Sun, 17 Jun 2018 19:50:22 +0100

dulwich (0.19.1-1) unstable; urgency=medium

  [ Ondřej Nový ]
  * d/control: Set Vcs-* to salsa.debian.org
  * d/watch: Use https protocol
  * d/control: Remove XS-Testsuite field, not needed anymore

  [ Jelmer Vernooĳ ]
  * New upstream release.

 -- Jelmer Vernooĳ <jelmer@debian.org>  Fri, 06 Apr 2018 00:45:23 +0100

dulwich (0.19.0-2) unstable; urgency=medium

  * Add missing dependencies on urllib3 and certifi.

 -- Jelmer Vernooĳ <jelmer@debian.org>  Sun, 11 Mar 2018 18:18:11 +0000

dulwich (0.19.0-1) unstable; urgency=medium

  * New upstream release.
   + Add dependencies on python-certifi and python-urllib3.
  * Add 01_no_urllib3_pypy: disable HTTP on pypy, since pypy-urllib3
    doesn't exist.
  * Reorder paragraphs in copyright to make lintian happy.

 -- Jelmer Vernooĳ <jelmer@debian.org>  Sat, 10 Mar 2018 21:31:25 +0000

dulwich (0.18.5-1) unstable; urgency=high

  * New upstream release.
   + Prevents setting SSH arguments from SSH URLs when using SSH through a
     subprocess. Note that Dulwich doesn't support cloning submodules.
     (CVE 2017-1000117)

 -- Jelmer Vernooĳ <jelmer@debian.org>  Sun, 29 Oct 2017 16:44:59 +0000

dulwich (0.18.4-1) unstable; urgency=medium

  * New upstream release.
  * Bump standards version to 4.1.1 (no changes).

 -- Jelmer Vernooĳ <jelmer@debian.org>  Sun, 01 Oct 2017 01:57:31 +0100

dulwich (0.18.3-2) unstable; urgency=medium

  * Fix dh_install invocation.

 -- Jelmer Vernooĳ <jelmer@debian.org>  Thu, 28 Sep 2017 00:47:21 +0100

dulwich (0.18.3-1) unstable; urgency=low

  * New upstream release.

 -- Jelmer Vernooĳ <jelmer@debian.org>  Sun, 03 Sep 2017 02:26:06 +0000

dulwich (0.18.2-1) unstable; urgency=medium

  * New upstream release.
  * Only build-depend on git on platforms where it is available.

 -- Jelmer Vernooĳ <jelmer@debian.org>  Tue, 01 Aug 2017 23:19:14 +0000

dulwich (0.18.1-2) unstable; urgency=medium

  * Make build-dependency on git optional, since it's not available on
    all platforms and only used for the testsuite.

 -- Jelmer Vernooĳ <jelmer@debian.org>  Mon, 31 Jul 2017 22:21:12 +0000

dulwich (0.18.1-1) unstable; urgency=medium

  * New upstream release.

 -- Jelmer Vernooĳ <jelmer@debian.org>  Mon, 31 Jul 2017 09:36:13 +0000

dulwich (0.18.0-1) unstable; urgency=medium

  * New upstream release.
  * Refresh upstream signing key.

 -- Jelmer Vernooĳ <jelmer@debian.org>  Mon, 31 Jul 2017 01:15:59 +0000

dulwich (0.17.3-2) unstable; urgency=medium

  * Stop shipping pypy C extensions in python-dulwich. Closes: #868542

 -- Jelmer Vernooĳ <jelmer@debian.org>  Mon, 24 Jul 2017 23:51:07 +0000

dulwich (0.17.3-1) unstable; urgency=medium

  * New upstream release.
  * Bump standards version to 4.0.0 (no changes).

 -- Jelmer Vernooĳ <jelmer@debian.org>  Sun, 18 Jun 2017 19:39:41 +0000

dulwich (0.17.1-1) experimental; urgency=medium

  * Remove -dbg packages and migrate to -dbgsym packages.
  * New upstream version.

 -- Jelmer Vernooĳ <jelmer@debian.org>  Wed, 01 Mar 2017 20:37:39 +0000

dulwich (0.16.3-1) unstable; urgency=medium

  * New upstream release.
  * Drop upstream applied patch 'older-git'.
  * Update homepage to www.dulwich.io.
  * Drop (now unnecessary) workaround for #799485.
  * Add autopkgtest for python3 testsuite.
  * Disable pypy-dulwich build on architectures where pypy is not
    available (hurd-any, m68k, sh4, x32).

 -- Jelmer Vernooĳ <jelmer@debian.org>  Sun, 08 Jan 2017 02:12:51 +0000

dulwich (0.16.1-2) unstable; urgency=low

  * Add patch older-git: skip worktree list test against older versions
    of git.

 -- Jelmer Vernooĳ <jelmer@debian.org>  Mon, 26 Dec 2016 11:24:46 +0000

dulwich (0.16.1-1) unstable; urgency=medium

  * New upstream release.
   + Fixes Python3 compatibility of `dulwich.contrib.release_robot`.

 -- Jelmer Vernooĳ <jelmer@debian.org>  Sun, 25 Dec 2016 13:42:56 +0000

dulwich (0.16.0-1) unstable; urgency=low

  * New upstream release.

 -- Jelmer Vernooĳ <jelmer@debian.org>  Sat, 24 Dec 2016 23:51:50 +0000

dulwich (0.15.0-1) unstable; urgency=medium

  * New upstream release.
  * Update debian/copyright to reflect that dulwich is now licensed under
    dual GPLv2+/Apache-2.
  * Extend lintian overrides for testdata.

 -- Jelmer Vernooĳ <jelmer@debian.org>  Sun, 09 Oct 2016 12:54:38 +0000

dulwich (0.14.1-1) unstable; urgency=medium

  * New upstream release.

 -- Jelmer Vernooĳ <jelmer@debian.org>  Tue, 05 Jul 2016 23:04:21 +0000

dulwich (0.14.0-1) unstable; urgency=medium

  * New upstream release.
  * Drop patch 01_refs_unicode: applied upstream.
  * Bump standards version to 3.9.8 (no changes).

 -- Jelmer Vernooĳ <jelmer@debian.org>  Sun, 03 Jul 2016 19:17:25 +0000

dulwich (0.13.0-1) unstable; urgency=medium

  [ Jelmer Vernooij ]
  * New upstream release.
   + Add Build-Depends: python3-fastimport.
   + Add Recommends: python3-fastimport to python3-dulwich.

  [ Ondřej Nový ]
  * Fixed VCS URL (https)

  [ Jelmer Vernooĳ ]
  * Bump standards version to 3.9.7.
  * Add some lintian overrides for git files that are used for testing.

 -- Jelmer Vernooij <jelmer@debian.org>  Sun, 24 Apr 2016 15:34:54 +0000

dulwich (0.12.0-1) unstable; urgency=medium

  * New upstream release.
  * Drop patch 02_cgit_c: applied upstream.

 -- Jelmer Vernooij <jelmer@debian.org>  Sun, 13 Dec 2015 15:34:54 +0000

dulwich (0.11.2-1) unstable; urgency=medium

  [ Jelmer Vernooij ]
  * New upstream release.
  * Add patch 02_cgit_c: support building under different locale.
    Closes: #799076

  [ Scott Kitterman ]
  * Team upload.
  * Fix python3 depends. Closes: #799185
  * Remove obsolete provides.

  [ Jelmer Vernooij ]
  * Force CFLAGS to -I/usr/lib/pypy, to work around bug #799485.

 -- Jelmer Vernooij <jelmer@debian.org>  Sat, 19 Sep 2015 00:19:21 +0000

dulwich (0.11.1-1) unstable; urgency=medium

  * New upstream release.
   + Fixes formatting in assertion. Closes: #789546
   + Fixes FTBFS on some architectures. Closes: #798565
  * debian/copyright: Fix license header to be unique.
  * debian/watch: Fix watch URL to use pypi redirector service.
  * Add 01_refs_unicode: Support running on platforms that can't encode
    certain characters.

 -- Jelmer Vernooij <jelmer@debian.org>  Sun, 13 Sep 2015 18:15:59 +0000

dulwich (0.10.1+git20150525-1) experimental; urgency=medium

  * New upstream snapshot.

 -- Jelmer Vernooij <jelmer@debian.org>  Mon, 25 May 2015 12:18:15 +0000

dulwich (0.10.1+git20150425-1) experimental; urgency=medium

  * New upstream snapshot.
  * Add Python3 binary package.

 -- Jelmer Vernooij <jelmer@debian.org>  Sun, 26 Apr 2015 13:08:13 +0000

dulwich (0.10.1-1) unstable; urgency=medium

  * New upstream release.
   + Drop 02_unpure_pypy: applied upstream.
   + Fixes CVE-2015-0838: buffer overflow in C implementation of pack
     apply_delta(). Closes: #780958
   + Fixes CVE-2014-9706: does not prevent to write files in commits with
     invalid paths to working tree. Closes: #780989
  * Update Vcs-Git, Vcs-Browser and Maintainer fields to reflect the
    dulwich package is now maintained by the Debian Python Modules
    packaging team.

 -- Jelmer Vernooij <jelmer@debian.org>  Sat, 07 Feb 2015 17:44:28 +0100

dulwich (0.9.8-2) unstable; urgency=medium

  * Add pypy package.
  * Add patch 02_unpure_pypy to enable C bindings in pypy.

 -- Jelmer Vernooij <jelmer@debian.org>  Sun, 30 Nov 2014 17:56:46 +0000

dulwich (0.9.8-1) unstable; urgency=medium

  * New upstream release.
  * Bump standards version to 3.9.6 (no changes).

 -- Jelmer Vernooij <jelmer@debian.org>  Sun, 30 Nov 2014 17:32:33 +0000

dulwich (0.9.7-2) unstable; urgency=medium

  * Require at least Python 2.7. Closes: #753519
  * Add branch to Vcs-Git header.

 -- Jelmer Vernooij <jelmer@debian.org>  Wed, 02 Jul 2014 21:20:48 +0200

dulwich (0.9.7-1) unstable; urgency=medium

  * New upstream release.
  * Use canonical URL in Vcs-Git.

 -- Jelmer Vernooij <jelmer@debian.org>  Fri, 25 Apr 2014 02:29:17 +0200

dulwich (0.9.6-1) unstable; urgency=medium

  * New upstream release.
  * Allow output to stderr in autopktest.

 -- Jelmer Vernooij <jelmer@debian.org>  Wed, 23 Apr 2014 01:41:04 +0200

dulwich (0.9.5-2) unstable; urgency=medium

  * Don't write progress to stderr during testsuite run, as autopkgtest
    assumes that indicates failure.

 -- Jelmer Vernooij <jelmer@debian.org>  Tue, 25 Feb 2014 02:02:42 +0000

dulwich (0.9.5-1) unstable; urgency=medium

  * Add upstream PGP signing key.
  * Enable autopkgtest.
  * New upstream release.
  * Bump standards version to 3.9.5 (no changes).

 -- Jelmer Vernooij <jelmer@debian.org>  Wed, 29 Jan 2014 00:30:26 +0000

dulwich (0.9.4-1) unstable; urgency=low

  * New upstream release.

 -- Jelmer Vernooij <jelmer@debian.org>  Sat, 30 Nov 2013 16:21:10 +0000

dulwich (0.9.1-1) unstable; urgency=low

  * Bump standards version to 3.9.4.
  * Add Vcs-Browser header.
  * Add changelog entry for 0.9.1.

 -- Jelmer Vernooij <jelmer@debian.org>  Sun, 22 Sep 2013 21:31:40 +0100

dulwich (0.9.0-1) unstable; urgency=low

  * New upstream release.

 -- Jelmer Vernooij <jelmer@debian.org>  Fri, 31 May 2013 00:58:42 +0100

dulwich (0.8.6-1) experimental; urgency=low

  * New upstream release.
   + Drop 01_less_strict_index_tests: applied upstream.
  * Migrate to Git; replace Vcs-Bzr header with Vcs-Git header.
  * Remove duplicate field copyright in copyright file.
  * Use build flags from dpkg-buildflags.

 -- Jelmer Vernooij <jelmer@debian.org>  Fri, 09 Nov 2012 23:44:30 +0100

dulwich (0.8.5-2) unstable; urgency=low

  * Make index tests a bit less strict, fixes FTBFS on some systems.
    Closes: #666328

 -- Jelmer Vernooij <jelmer@debian.org>  Mon, 02 Apr 2012 12:49:38 +0200

dulwich (0.8.5-1) unstable; urgency=low

  * Install upstream changelog.
  * New upstream release.

 -- Jelmer Vernooij <jelmer@debian.org>  Thu, 29 Mar 2012 15:38:35 +0200

dulwich (0.8.4-1) unstable; urgency=low

  * New upstream release.
  * Bump standards version to 3.9.3 (no changes).
  * Fix header of copyright file format.

 -- Jelmer Vernooij <jelmer@debian.org>  Wed, 28 Mar 2012 14:23:05 +0200

dulwich (0.8.3-1) unstable; urgency=low

  * New upstream release.

 -- Jelmer Vernooij <jelmer@debian.org>  Sat, 21 Jan 2012 22:24:12 +0100

dulwich (0.8.2-1) unstable; urgency=low

  * Fix Vcs URL.
  * New upstream release.

 -- Jelmer Vernooij <jelmer@debian.org>  Sun, 18 Dec 2011 21:35:03 +0100

dulwich (0.8.1-1) unstable; urgency=low

  * New upstream release.
   + Now provides access to remote http(s) smart server repositories.
     Closes: #636331

 -- Jelmer Vernooij <jelmer@debian.org>  Mon, 31 Oct 2011 13:07:39 -0700

dulwich (0.8.0-1) unstable; urgency=low

  * New upstream release.
   + Adds support for IPv6 to git:// client. Closes: #631490
   + Fixes use of ~username in git:// URLs. Closes: #631483
  * Bump standards version to 3.9.2 (no changes).

 -- Jelmer Vernooij <jelmer@debian.org>  Sun, 07 Aug 2011 15:03:44 +0200

dulwich (0.7.1-3) unstable; urgency=low

  * Bump standards version to 3.9.2 (no changes).
  * Add python-dulwich-dbg package.

 -- Jelmer Vernooij <jelmer@debian.org>  Sat, 18 Jun 2011 17:04:43 +0200

dulwich (0.7.1-2) unstable; urgency=low

  * Explicitly make debhelper use dh_python2. Closes: #626414

 -- Jelmer Vernooij <jelmer@debian.org>  Wed, 11 May 2011 22:29:56 +0200

dulwich (0.7.1-1) unstable; urgency=low

  * Add missing Breaks: field to python-dulwich.
  * Switch to debhelper 7, drop cdbs.
  * New upstream release.

 -- Jelmer Vernooij <jelmer@debian.org>  Tue, 12 Apr 2011 22:18:19 +0200

dulwich (0.7.0-2) unstable; urgency=low

  * Switch to dh_python2.

 -- Jelmer Vernooij <jelmer@debian.org>  Mon, 07 Mar 2011 03:19:45 +0100

dulwich (0.7.0-1) unstable; urgency=low

  * New upstream release.
   + Changes default test runner from nose to testtools.
  * Drop Pure- from the description.

 -- Jelmer Vernooij <jelmer@debian.org>  Fri, 21 Jan 2011 19:38:13 +0100

dulwich (0.6.2+bzr702-1) unstable; urgency=low

  * Recommend python-fastimport. Closes: #600392
  * New upstream snapshot.

 -- Jelmer Vernooij <jelmer@debian.org>  Sat, 06 Nov 2010 22:56:35 +0100

dulwich (0.6.2-1) unstable; urgency=low

  * Build older versions of Python modules as well. Closes: #593751
  * New upstream release.

 -- Jelmer Vernooij <jelmer@debian.org>  Sat, 16 Oct 2010 19:49:12 +0200

dulwich (0.6.1-1) unstable; urgency=low

  * New upstream release.
  * Bump standards version to 3.9.1.

 -- Jelmer Vernooij <jelmer@debian.org>  Fri, 30 Jul 2010 13:22:11 +0200

dulwich (0.6.0-5) unstable; urgency=low

  * Support building on older platforms that still have C Git as git-
    core.
  * Avoid use of versioned shebang lines. Thanks Stefano Rivera. Closes:
    #587362

 -- Jelmer Vernooij <jelmer@debian.org>  Tue, 20 Jul 2010 16:27:44 +0200

dulwich (0.6.0-4) unstable; urgency=low

  * Switch to python-support. Closes: #583114

 -- Jelmer Vernooij <jelmer@debian.org>  Sun, 30 May 2010 20:12:30 +0200

dulwich (0.6.0-3) unstable; urgency=low

  * Clean up properly in clean target. Closes: #583130
  * Rebuild with proper version of pycentral. Closes: #583114

 -- Jelmer Vernooij <jelmer@debian.org>  Fri, 28 May 2010 03:17:32 +0200

dulwich (0.6.0-2) unstable; urgency=high

  * Add dependency on git, required for the testsuite. Closes: #582740

 -- Jelmer Vernooij <jelmer@debian.org>  Mon, 24 May 2010 16:13:32 +0200

dulwich (0.6.0-1) unstable; urgency=low

  * New upstream release.

 -- Jelmer Vernooij <jelmer@debian.org>  Sat, 22 May 2010 23:06:20 +0200

dulwich (0.5.0-1) unstable; urgency=low

  * New upstream release.
  * Switch to dpkg-source 3.0 (quilt) format.
  * Bump standards version to 3.8.4.

 -- Jelmer Vernooij <jelmer@debian.org>  Wed, 03 Mar 2010 16:43:41 +0100

dulwich (0.4.1-1) unstable; urgency=low

  * New upstream release.
   + Supports time-less tags. Closes: #543240
  * Rebuilt against newer version of python-central. Closes: #551893

 -- Jelmer Vernooij <jelmer@debian.org>  Sun, 03 Jan 2010 16:40:19 +0100

dulwich (0.4.0-1) unstable; urgency=low

  * New upstream release.
  * Bump standards version to 3.8.3.

 -- Jelmer Vernooij <jelmer@debian.org>  Wed, 07 Oct 2009 12:08:10 +0200

dulwich (0.3.3-1) unstable; urgency=low

  * Run the testsuite during build.
  * New upstream release.
  * Avoid hard dependency on python2.4. Thanks doko for the help
    debugging this. Closes: #534758.
  * Bump standards version to 3.8.2.

 -- Jelmer Vernooij <jelmer@debian.org>  Thu, 23 Jul 2009 22:35:11 +0200

dulwich (0.3.2-1) unstable; urgency=low

  * New upstream release.

 -- Jelmer Vernooij <jelmer@debian.org>  Wed, 20 May 2009 19:04:00 +0200

dulwich (0.3.0-1) unstable; urgency=low

  * New upstream release.

 -- Jelmer Vernooij <jelmer@debian.org>  Sun, 10 May 2009 16:18:27 +0200

dulwich (0.2.0-1) unstable; urgency=low

  * New upstream release.

 -- Jelmer Vernooij <jelmer@debian.org>  Thu, 30 Apr 2009 14:45:32 +0200

dulwich (0.1.1+bzr220-1) unstable; urgency=low

  * Update package description to mention optimized modules. (Closes: #521839)
  * New upstream snapshot.

 -- Jelmer Vernooij <jelmer@debian.org>  Mon, 06 Apr 2009 15:48:41 +0200

dulwich (0.1.1+bzr214-1) unstable; urgency=low

  * New upstream snapshot.
  * Bump standards version.
  * Fix long description. (Closes: #521003)
  * Switch to Arch: any, since the package now contains compiled
    optimized versions of some modules.

 -- Jelmer Vernooij <jelmer@debian.org>  Sun, 29 Mar 2009 16:14:39 +0200

dulwich (0.1.1~bzr153-1) unstable; urgency=low

  * New upstream snapshot.

 -- Jelmer Vernooij <jelmer@debian.org>  Sun, 08 Mar 2009 07:02:00 +0100

dulwich (0.1.0+bzr138-2) unstable; urgency=low

  * Add watch file.

 -- Jelmer Vernooij <jelmer@debian.org>  Tue, 27 Jan 2009 04:26:55 +0100

dulwich (0.1.0+bzr138-1) unstable; urgency=low

  * New upstream snapshot.

 -- Jelmer Vernooij <jelmer@debian.org>  Sat, 24 Jan 2009 22:58:17 +0100

dulwich (0.1.0-1) unstable; urgency=low

  * Initial release. (Closes: #512897)

 -- Jelmer Vernooij <jelmer@debian.org>  Thu, 01 Jan 2009 04:15:38 +0100<|MERGE_RESOLUTION|>--- conflicted
+++ resolved
@@ -1,21 +1,16 @@
 dulwich (0.20.6-2) UNRELEASED; urgency=medium
 
-<<<<<<< HEAD
-  * Update fields Vcs-Browser, Vcs-Git for maintainer Debian Python Modules
-    Team.
-  * Update maintainer email for merge of DPMT and PAPT.
-  * Remove constraints unnecessary since buster:
-    + Build-Depends: Drop versioned constraint on git.
-
- -- Jelmer Vernooĳ <jelmer@debian.org>  Fri, 25 Sep 2020 14:28:56 -0000
-=======
+  [ Ondřej Nový ]
   * d/control: Update Maintainer field with new Debian Python Team
     contact address.
   * d/control: Update Vcs-* fields with new Debian Python Team Salsa
     layout.
 
- -- Ondřej Nový <onovy@debian.org>  Thu, 24 Sep 2020 08:59:54 +0200
->>>>>>> 102ab9f1
+  [ Jelmer Vernooij ]
+  * Remove constraints unnecessary since buster:
+    + Build-Depends: Drop versioned constraint on git.
+
+ -- Jelmer Vernooĳ <jelmer@debian.org>  Fri, 25 Sep 2020 14:28:56 -0000
 
 dulwich (0.20.6-1) unstable; urgency=medium
 
