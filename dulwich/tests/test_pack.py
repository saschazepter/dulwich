--- conflicted
+++ resolved
@@ -136,13 +136,8 @@
     test_string_big = 'Z' * 8192
 
     def _test_roundtrip(self, base, target):
-<<<<<<< HEAD
-        self.assertEquals([target],
-                          apply_delta(base, create_delta(base, target)))
-=======
         self.assertEquals(target,
                           ''.join(apply_delta(base, create_delta(base, target))))
->>>>>>> 7f11aff1
 
     def test_nochange(self):
         self._test_roundtrip(self.test_string1, self.test_string1)
