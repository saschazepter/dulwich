# test_pack.py -- Tests for the handling of git packs.
# Copyright (C) 2007 James Westby <jw+debian@jameswestby.net>
# Copyright (C) 2008 Jelmer Vernooij <jelmer@jelmer.uk>
#
# Dulwich is dual-licensed under the Apache License, Version 2.0 and the GNU
# General Public License as public by the Free Software Foundation; version 2.0
# or (at your option) any later version. You can redistribute it and/or
# modify it under the terms of either of these two licenses.
#
# Unless required by applicable law or agreed to in writing, software
# distributed under the License is distributed on an "AS IS" BASIS,
# WITHOUT WARRANTIES OR CONDITIONS OF ANY KIND, either express or implied.
# See the License for the specific language governing permissions and
# limitations under the License.
#
# You should have received a copy of the licenses; if not, see
# <http://www.gnu.org/licenses/> for a copy of the GNU General Public License
# and <http://www.apache.org/licenses/LICENSE-2.0> for a copy of the Apache
# License, Version 2.0.
#

"""Tests for Dulwich packs."""


from io import BytesIO
from hashlib import sha1
import os
import shutil
import sys
import tempfile
import zlib

from dulwich.errors import (
    ApplyDeltaError,
    ChecksumMismatch,
)
from dulwich.file import (
    GitFile,
)
from dulwich.object_store import (
    MemoryObjectStore,
)
from dulwich.objects import (
    hex_to_sha,
    sha_to_hex,
    Commit,
    Tree,
    Blob,
)
from dulwich.pack import (
    OFS_DELTA,
    REF_DELTA,
    MemoryPackIndex,
    Pack,
    PackData,
    apply_delta,
    create_delta,
    deltify_pack_objects,
    load_pack_index,
    UnpackedObject,
    read_zlib_chunks,
    write_pack_header,
    write_pack_index_v1,
    write_pack_index_v2,
    write_pack_object,
    write_pack,
    unpack_object,
    compute_file_sha,
    PackStreamReader,
    DeltaChainIterator,
    _delta_encode_size,
    _encode_copy_operation,
)
from dulwich.tests import (
    TestCase,
)
from dulwich.tests.utils import (
    make_object,
    build_pack,
)

pack1_sha = b"bc63ddad95e7321ee734ea11a7a62d314e0d7481"

a_sha = b"6f670c0fb53f9463760b7295fbb814e965fb20c8"
tree_sha = b"b2a2766a2879c209ab1176e7e778b81ae422eeaa"
commit_sha = b"f18faa16531ac570a3fdc8c7ca16682548dafd12"
<<<<<<< HEAD
=======
indexmode = "0o100644" if sys.platform != "win32" else "0o100666"
>>>>>>> a28f609f


class PackTests(TestCase):
    """Base class for testing packs"""

    def setUp(self):
        super(PackTests, self).setUp()
        self.tempdir = tempfile.mkdtemp()
        self.addCleanup(shutil.rmtree, self.tempdir)

    datadir = os.path.abspath(os.path.join(os.path.dirname(__file__), "data/packs"))

    def get_pack_index(self, sha):
        """Returns a PackIndex from the datadir with the given sha"""
        return load_pack_index(
            os.path.join(self.datadir, "pack-%s.idx" % sha.decode("ascii"))
        )

    def get_pack_data(self, sha):
        """Returns a PackData object from the datadir with the given sha"""
        return PackData(
            os.path.join(self.datadir, "pack-%s.pack" % sha.decode("ascii"))
        )

    def get_pack(self, sha):
        return Pack(os.path.join(self.datadir, "pack-%s" % sha.decode("ascii")))

    def assertSucceeds(self, func, *args, **kwargs):
        try:
            func(*args, **kwargs)
        except ChecksumMismatch as e:
            self.fail(e)


class PackIndexTests(PackTests):
    """Class that tests the index of packfiles"""

    def test_object_index(self):
        """Tests that the correct object offset is returned from the index."""
        p = self.get_pack_index(pack1_sha)
        self.assertRaises(KeyError, p.object_index, pack1_sha)
        self.assertEqual(p.object_index(a_sha), 178)
        self.assertEqual(p.object_index(tree_sha), 138)
        self.assertEqual(p.object_index(commit_sha), 12)

    def test_object_sha1(self):
        """Tests that the correct object offset is returned from the index."""
        p = self.get_pack_index(pack1_sha)
        self.assertRaises(KeyError, p.object_sha1, 876)
        self.assertEqual(p.object_sha1(178), hex_to_sha(a_sha))
        self.assertEqual(p.object_sha1(138), hex_to_sha(tree_sha))
        self.assertEqual(p.object_sha1(12), hex_to_sha(commit_sha))

    def test_index_len(self):
        p = self.get_pack_index(pack1_sha)
        self.assertEqual(3, len(p))

    def test_get_stored_checksum(self):
        p = self.get_pack_index(pack1_sha)
        self.assertEqual(
            b"f2848e2ad16f329ae1c92e3b95e91888daa5bd01",
            sha_to_hex(p.get_stored_checksum()),
        )
        self.assertEqual(
            b"721980e866af9a5f93ad674144e1459b8ba3e7b7",
            sha_to_hex(p.get_pack_checksum()),
        )

    def test_index_check(self):
        p = self.get_pack_index(pack1_sha)
        self.assertSucceeds(p.check)

    def test_iterentries(self):
        p = self.get_pack_index(pack1_sha)
        entries = [(sha_to_hex(s), o, c) for s, o, c in p.iterentries()]
        self.assertEqual(
            [
                (b"6f670c0fb53f9463760b7295fbb814e965fb20c8", 178, None),
                (b"b2a2766a2879c209ab1176e7e778b81ae422eeaa", 138, None),
                (b"f18faa16531ac570a3fdc8c7ca16682548dafd12", 12, None),
            ],
            entries,
        )

    def test_iter(self):
        p = self.get_pack_index(pack1_sha)
        self.assertEqual(set([tree_sha, commit_sha, a_sha]), set(p))


class TestPackDeltas(TestCase):

    test_string1 = b"The answer was flailing in the wind"
    test_string2 = b"The answer was falling down the pipe"
    test_string3 = b"zzzzz"

    test_string_empty = b""
    test_string_big = b"Z" * 8192
    test_string_huge = b"Z" * 100000

    def _test_roundtrip(self, base, target):
        self.assertEqual(
            target, b"".join(apply_delta(base, create_delta(base, target)))
        )

    def test_nochange(self):
        self._test_roundtrip(self.test_string1, self.test_string1)

    def test_nochange_huge(self):
        self._test_roundtrip(self.test_string_huge, self.test_string_huge)

    def test_change(self):
        self._test_roundtrip(self.test_string1, self.test_string2)

    def test_rewrite(self):
        self._test_roundtrip(self.test_string1, self.test_string3)

    def test_empty_to_big(self):
        self._test_roundtrip(self.test_string_empty, self.test_string_big)

    def test_empty_to_huge(self):
        self._test_roundtrip(self.test_string_empty, self.test_string_huge)

    def test_huge_copy(self):
        self._test_roundtrip(
            self.test_string_huge + self.test_string1,
            self.test_string_huge + self.test_string2,
        )

    def test_dest_overflow(self):
        self.assertRaises(
            ApplyDeltaError,
            apply_delta,
            b"a" * 0x10000,
            b"\x80\x80\x04\x80\x80\x04\x80" + b"a" * 0x10000,
        )
        self.assertRaises(
            ApplyDeltaError, apply_delta, b"", b"\x00\x80\x02\xb0\x11\x11"
        )

    def test_pypy_issue(self):
        # Test for https://github.com/jelmer/dulwich/issues/509 /
        # https://bitbucket.org/pypy/pypy/issues/2499/cpyext-pystring_asstring-doesnt-work
        chunks = [
            b"tree 03207ccf58880a748188836155ceed72f03d65d6\n"
            b"parent 408fbab530fd4abe49249a636a10f10f44d07a21\n"
            b"author Victor Stinner <victor.stinner@gmail.com> "
            b"1421355207 +0100\n"
            b"committer Victor Stinner <victor.stinner@gmail.com> "
            b"1421355207 +0100\n"
            b"\n"
            b"Backout changeset 3a06020af8cf\n"
            b"\nStreamWriter: close() now clears the reference to the "
            b"transport\n"
            b"\nStreamWriter now raises an exception if it is closed: "
            b"write(), writelines(),\n"
            b"write_eof(), can_write_eof(), get_extra_info(), drain().\n"
        ]
        delta = [
            b"\xcd\x03\xad\x03]tree ff3c181a393d5a7270cddc01ea863818a8621ca8\n"
            b"parent 20a103cc90135494162e819f98d0edfc1f1fba6b\x91]7\x0510738"
            b"\x91\x99@\x0b10738 +0100\x93\x04\x01\xc9"
        ]
        res = apply_delta(chunks, delta)
        expected = [
            b"tree ff3c181a393d5a7270cddc01ea863818a8621ca8\n"
            b"parent 20a103cc90135494162e819f98d0edfc1f1fba6b",
            b"\nauthor Victor Stinner <victor.stinner@gmail.com> 14213",
            b"10738",
            b" +0100\ncommitter Victor Stinner <victor.stinner@gmail.com> " b"14213",
            b"10738 +0100",
            b"\n\nStreamWriter: close() now clears the reference to the "
            b"transport\n\n"
            b"StreamWriter now raises an exception if it is closed: "
            b"write(), writelines(),\n"
            b"write_eof(), can_write_eof(), get_extra_info(), drain().\n",
        ]
        self.assertEqual(b"".join(expected), b"".join(res))


class TestPackData(PackTests):
    """Tests getting the data from the packfile."""

    def test_create_pack(self):
        self.get_pack_data(pack1_sha).close()

    def test_from_file(self):
        path = os.path.join(self.datadir, "pack-%s.pack" % pack1_sha.decode("ascii"))
        with open(path, "rb") as f:
            PackData.from_file(f, os.path.getsize(path))

    def test_pack_len(self):
        with self.get_pack_data(pack1_sha) as p:
            self.assertEqual(3, len(p))

    def test_index_check(self):
        with self.get_pack_data(pack1_sha) as p:
            self.assertSucceeds(p.check)

    def test_iterobjects(self):
        with self.get_pack_data(pack1_sha) as p:
            commit_data = (
                b"tree b2a2766a2879c209ab1176e7e778b81ae422eeaa\n"
                b"author James Westby <jw+debian@jameswestby.net> "
                b"1174945067 +0100\n"
                b"committer James Westby <jw+debian@jameswestby.net> "
                b"1174945067 +0100\n"
                b"\n"
                b"Test commit\n"
            )
            blob_sha = b"6f670c0fb53f9463760b7295fbb814e965fb20c8"
            tree_data = b"100644 a\0" + hex_to_sha(blob_sha)
            actual = []
            for offset, type_num, chunks, crc32 in p.iterobjects():
                actual.append((offset, type_num, b"".join(chunks), crc32))
            self.assertEqual(
                [
                    (12, 1, commit_data, 3775879613),
                    (138, 2, tree_data, 912998690),
                    (178, 3, b"test 1\n", 1373561701),
                ],
                actual,
            )

    def test_iterentries(self):
        with self.get_pack_data(pack1_sha) as p:
            entries = {(sha_to_hex(s), o, c) for s, o, c in p.iterentries()}
            self.assertEqual(
                set(
                    [
                        (
                            b"6f670c0fb53f9463760b7295fbb814e965fb20c8",
                            178,
                            1373561701,
                        ),
                        (
                            b"b2a2766a2879c209ab1176e7e778b81ae422eeaa",
                            138,
                            912998690,
                        ),
                        (
                            b"f18faa16531ac570a3fdc8c7ca16682548dafd12",
                            12,
                            3775879613,
                        ),
                    ]
                ),
                entries,
            )

    def test_create_index_v1(self):
        with self.get_pack_data(pack1_sha) as p:
            filename = os.path.join(self.tempdir, "v1test.idx")
            p.create_index_v1(filename)
            idx1 = load_pack_index(filename)
            idx2 = self.get_pack_index(pack1_sha)
<<<<<<< HEAD
            self.assertEqual(oct(os.stat(filename).st_mode), "0o100644")
=======
            self.assertEqual(oct(os.stat(filename).st_mode), indexmode)
>>>>>>> a28f609f
            self.assertEqual(idx1, idx2)

    def test_create_index_v2(self):
        with self.get_pack_data(pack1_sha) as p:
            filename = os.path.join(self.tempdir, "v2test.idx")
            p.create_index_v2(filename)
            idx1 = load_pack_index(filename)
            idx2 = self.get_pack_index(pack1_sha)
<<<<<<< HEAD
            self.assertEqual(oct(os.stat(filename).st_mode), "0o100644")
=======
            self.assertEqual(oct(os.stat(filename).st_mode), indexmode)
>>>>>>> a28f609f
            self.assertEqual(idx1, idx2)

    def test_compute_file_sha(self):
        f = BytesIO(b"abcd1234wxyz")
        self.assertEqual(
            sha1(b"abcd1234wxyz").hexdigest(), compute_file_sha(f).hexdigest()
        )
        self.assertEqual(
            sha1(b"abcd1234wxyz").hexdigest(),
            compute_file_sha(f, buffer_size=5).hexdigest(),
        )
        self.assertEqual(
            sha1(b"abcd1234").hexdigest(),
            compute_file_sha(f, end_ofs=-4).hexdigest(),
        )
        self.assertEqual(
            sha1(b"1234wxyz").hexdigest(),
            compute_file_sha(f, start_ofs=4).hexdigest(),
        )
        self.assertEqual(
            sha1(b"1234").hexdigest(),
            compute_file_sha(f, start_ofs=4, end_ofs=-4).hexdigest(),
        )

    def test_compute_file_sha_short_file(self):
        f = BytesIO(b"abcd1234wxyz")
        self.assertRaises(AssertionError, compute_file_sha, f, end_ofs=-20)
        self.assertRaises(AssertionError, compute_file_sha, f, end_ofs=20)
        self.assertRaises(
            AssertionError, compute_file_sha, f, start_ofs=10, end_ofs=-12
        )


class TestPack(PackTests):
    def test_len(self):
        with self.get_pack(pack1_sha) as p:
            self.assertEqual(3, len(p))

    def test_contains(self):
        with self.get_pack(pack1_sha) as p:
            self.assertTrue(tree_sha in p)

    def test_get(self):
        with self.get_pack(pack1_sha) as p:
            self.assertEqual(type(p[tree_sha]), Tree)

    def test_iter(self):
        with self.get_pack(pack1_sha) as p:
            self.assertEqual(set([tree_sha, commit_sha, a_sha]), set(p))

    def test_iterobjects(self):
        with self.get_pack(pack1_sha) as p:
            expected = set([p[s] for s in [commit_sha, tree_sha, a_sha]])
            self.assertEqual(expected, set(list(p.iterobjects())))

    def test_pack_tuples(self):
        with self.get_pack(pack1_sha) as p:
            tuples = p.pack_tuples()
            expected = set([(p[s], None) for s in [commit_sha, tree_sha, a_sha]])
            self.assertEqual(expected, set(list(tuples)))
            self.assertEqual(expected, set(list(tuples)))
            self.assertEqual(3, len(tuples))

    def test_get_object_at(self):
        """Tests random access for non-delta objects"""
        with self.get_pack(pack1_sha) as p:
            obj = p[a_sha]
            self.assertEqual(obj.type_name, b"blob")
            self.assertEqual(obj.sha().hexdigest().encode("ascii"), a_sha)
            obj = p[tree_sha]
            self.assertEqual(obj.type_name, b"tree")
            self.assertEqual(obj.sha().hexdigest().encode("ascii"), tree_sha)
            obj = p[commit_sha]
            self.assertEqual(obj.type_name, b"commit")
            self.assertEqual(obj.sha().hexdigest().encode("ascii"), commit_sha)

    def test_copy(self):
        with self.get_pack(pack1_sha) as origpack:
            self.assertSucceeds(origpack.index.check)
            basename = os.path.join(self.tempdir, "Elch")
            write_pack(basename, origpack.pack_tuples())

            with Pack(basename) as newpack:
                self.assertEqual(origpack, newpack)
                self.assertSucceeds(newpack.index.check)
                self.assertEqual(origpack.name(), newpack.name())
                self.assertEqual(
                    origpack.index.get_pack_checksum(),
                    newpack.index.get_pack_checksum(),
                )

                wrong_version = origpack.index.version != newpack.index.version
                orig_checksum = origpack.index.get_stored_checksum()
                new_checksum = newpack.index.get_stored_checksum()
                self.assertTrue(wrong_version or orig_checksum == new_checksum)

    def test_commit_obj(self):
        with self.get_pack(pack1_sha) as p:
            commit = p[commit_sha]
            self.assertEqual(b"James Westby <jw+debian@jameswestby.net>", commit.author)
            self.assertEqual([], commit.parents)

    def _copy_pack(self, origpack):
        basename = os.path.join(self.tempdir, "somepack")
        write_pack(basename, origpack.pack_tuples())
        return Pack(basename)

    def test_keep_no_message(self):
        with self.get_pack(pack1_sha) as p:
            p = self._copy_pack(p)

        with p:
            keepfile_name = p.keep()

        # file should exist
        self.assertTrue(os.path.exists(keepfile_name))

        with open(keepfile_name, "r") as f:
            buf = f.read()
            self.assertEqual("", buf)

    def test_keep_message(self):
        with self.get_pack(pack1_sha) as p:
            p = self._copy_pack(p)

        msg = b"some message"
        with p:
            keepfile_name = p.keep(msg)

        # file should exist
        self.assertTrue(os.path.exists(keepfile_name))

        # and contain the right message, with a linefeed
        with open(keepfile_name, "rb") as f:
            buf = f.read()
            self.assertEqual(msg + b"\n", buf)

    def test_name(self):
        with self.get_pack(pack1_sha) as p:
            self.assertEqual(pack1_sha, p.name())

    def test_length_mismatch(self):
        with self.get_pack_data(pack1_sha) as data:
            index = self.get_pack_index(pack1_sha)
            Pack.from_objects(data, index).check_length_and_checksum()

            data._file.seek(12)
            bad_file = BytesIO()
            write_pack_header(bad_file, 9999)
            bad_file.write(data._file.read())
            bad_file = BytesIO(bad_file.getvalue())
            bad_data = PackData("", file=bad_file)
            bad_pack = Pack.from_lazy_objects(lambda: bad_data, lambda: index)
            self.assertRaises(AssertionError, lambda: bad_pack.data)
            self.assertRaises(
                AssertionError, bad_pack.check_length_and_checksum
            )

    def test_checksum_mismatch(self):
        with self.get_pack_data(pack1_sha) as data:
            index = self.get_pack_index(pack1_sha)
            Pack.from_objects(data, index).check_length_and_checksum()

            data._file.seek(0)
            bad_file = BytesIO(data._file.read()[:-20] + (b"\xff" * 20))
            bad_data = PackData("", file=bad_file)
            bad_pack = Pack.from_lazy_objects(lambda: bad_data, lambda: index)
            self.assertRaises(ChecksumMismatch, lambda: bad_pack.data)
            self.assertRaises(
                ChecksumMismatch, bad_pack.check_length_and_checksum
            )

    def test_iterobjects_2(self):
        with self.get_pack(pack1_sha) as p:
            objs = {o.id: o for o in p.iterobjects()}
            self.assertEqual(3, len(objs))
            self.assertEqual(sorted(objs), sorted(p.index))
            self.assertTrue(isinstance(objs[a_sha], Blob))
            self.assertTrue(isinstance(objs[tree_sha], Tree))
            self.assertTrue(isinstance(objs[commit_sha], Commit))


class TestThinPack(PackTests):
    def setUp(self):
        super(TestThinPack, self).setUp()
        self.store = MemoryObjectStore()
        self.blobs = {}
        for blob in (b"foo", b"bar", b"foo1234", b"bar2468"):
            self.blobs[blob] = make_object(Blob, data=blob)
        self.store.add_object(self.blobs[b"foo"])
        self.store.add_object(self.blobs[b"bar"])

        # Build a thin pack. 'foo' is as an external reference, 'bar' an
        # internal reference.
        self.pack_dir = tempfile.mkdtemp()
        self.addCleanup(shutil.rmtree, self.pack_dir)
        self.pack_prefix = os.path.join(self.pack_dir, "pack")

        with open(self.pack_prefix + ".pack", "wb") as f:
            build_pack(
                f,
                [
                    (REF_DELTA, (self.blobs[b"foo"].id, b"foo1234")),
                    (Blob.type_num, b"bar"),
                    (REF_DELTA, (self.blobs[b"bar"].id, b"bar2468")),
                ],
                store=self.store,
            )

        # Index the new pack.
        with self.make_pack(True) as pack:
            with PackData(pack._data_path) as data:
                data.pack = pack
                data.create_index(self.pack_prefix + ".idx")

        del self.store[self.blobs[b"bar"].id]

    def make_pack(self, resolve_ext_ref):
        return Pack(
            self.pack_prefix,
            resolve_ext_ref=self.store.get_raw if resolve_ext_ref else None,
        )

    def test_get_raw(self):
        with self.make_pack(False) as p:
            self.assertRaises(KeyError, p.get_raw, self.blobs[b"foo1234"].id)
        with self.make_pack(True) as p:
            self.assertEqual((3, b"foo1234"), p.get_raw(self.blobs[b"foo1234"].id))

    def test_get_raw_unresolved(self):
        with self.make_pack(False) as p:
            self.assertEqual(
                (
                    7,
                    b"\x19\x10(\x15f=#\xf8\xb7ZG\xe7\xa0\x19e\xdc\xdc\x96F\x8c",
                    [b"x\x9ccf\x9f\xc0\xccbhdl\x02\x00\x06f\x01l"],
                ),
                p.get_raw_unresolved(self.blobs[b"foo1234"].id),
            )
        with self.make_pack(True) as p:
            self.assertEqual(
                (
                    7,
                    b"\x19\x10(\x15f=#\xf8\xb7ZG\xe7\xa0\x19e\xdc\xdc\x96F\x8c",
                    [b"x\x9ccf\x9f\xc0\xccbhdl\x02\x00\x06f\x01l"],
                ),
                p.get_raw_unresolved(self.blobs[b"foo1234"].id),
            )

    def test_iterobjects(self):
        with self.make_pack(False) as p:
            self.assertRaises(KeyError, list, p.iterobjects())
        with self.make_pack(True) as p:
            self.assertEqual(
                sorted(
                    [
                        self.blobs[b"foo1234"].id,
                        self.blobs[b"bar"].id,
                        self.blobs[b"bar2468"].id,
                    ]
                ),
                sorted(o.id for o in p.iterobjects()),
            )


class WritePackTests(TestCase):
    def test_write_pack_header(self):
        f = BytesIO()
        write_pack_header(f, 42)
        self.assertEqual(b"PACK\x00\x00\x00\x02\x00\x00\x00*", f.getvalue())

    def test_write_pack_object(self):
        f = BytesIO()
        f.write(b"header")
        offset = f.tell()
        crc32 = write_pack_object(f, Blob.type_num, b"blob")
        self.assertEqual(crc32, zlib.crc32(f.getvalue()[6:]) & 0xFFFFFFFF)

        f.write(b"x")  # unpack_object needs extra trailing data.
        f.seek(offset)
        unpacked, unused = unpack_object(f.read, compute_crc32=True)
        self.assertEqual(Blob.type_num, unpacked.pack_type_num)
        self.assertEqual(Blob.type_num, unpacked.obj_type_num)
        self.assertEqual([b"blob"], unpacked.decomp_chunks)
        self.assertEqual(crc32, unpacked.crc32)
        self.assertEqual(b"x", unused)

    def test_write_pack_object_sha(self):
        f = BytesIO()
        f.write(b"header")
        offset = f.tell()
        sha_a = sha1(b"foo")
        sha_b = sha_a.copy()
        write_pack_object(f, Blob.type_num, b"blob", sha=sha_a)
        self.assertNotEqual(sha_a.digest(), sha_b.digest())
        sha_b.update(f.getvalue()[offset:])
        self.assertEqual(sha_a.digest(), sha_b.digest())

    def test_write_pack_object_compression_level(self):
        f = BytesIO()
        f.write(b"header")
        offset = f.tell()
        sha_a = sha1(b"foo")
        sha_b = sha_a.copy()
        write_pack_object(f, Blob.type_num, b"blob", sha=sha_a, compression_level=6)
        self.assertNotEqual(sha_a.digest(), sha_b.digest())
        sha_b.update(f.getvalue()[offset:])
        self.assertEqual(sha_a.digest(), sha_b.digest())


pack_checksum = hex_to_sha("721980e866af9a5f93ad674144e1459b8ba3e7b7")


class BaseTestPackIndexWriting(object):
    def assertSucceeds(self, func, *args, **kwargs):
        try:
            func(*args, **kwargs)
        except ChecksumMismatch as e:
            self.fail(e)

    def index(self, filename, entries, pack_checksum):
        raise NotImplementedError(self.index)

    def test_empty(self):
        idx = self.index("empty.idx", [], pack_checksum)
        self.assertEqual(idx.get_pack_checksum(), pack_checksum)
        self.assertEqual(0, len(idx))

    def test_large(self):
        entry1_sha = hex_to_sha("4e6388232ec39792661e2e75db8fb117fc869ce6")
        entry2_sha = hex_to_sha("e98f071751bd77f59967bfa671cd2caebdccc9a2")
        entries = [
            (entry1_sha, 0xF2972D0830529B87, 24),
            (entry2_sha, (~0xF2972D0830529B87) & (2 ** 64 - 1), 92),
        ]
        if not self._supports_large:
            self.assertRaises(
                TypeError, self.index, "single.idx", entries, pack_checksum
            )
            return
        idx = self.index("single.idx", entries, pack_checksum)
        self.assertEqual(idx.get_pack_checksum(), pack_checksum)
        self.assertEqual(2, len(idx))
        actual_entries = list(idx.iterentries())
        self.assertEqual(len(entries), len(actual_entries))
        for mine, actual in zip(entries, actual_entries):
            my_sha, my_offset, my_crc = mine
            actual_sha, actual_offset, actual_crc = actual
            self.assertEqual(my_sha, actual_sha)
            self.assertEqual(my_offset, actual_offset)
            if self._has_crc32_checksum:
                self.assertEqual(my_crc, actual_crc)
            else:
                self.assertTrue(actual_crc is None)

    def test_single(self):
        entry_sha = hex_to_sha("6f670c0fb53f9463760b7295fbb814e965fb20c8")
        my_entries = [(entry_sha, 178, 42)]
        idx = self.index("single.idx", my_entries, pack_checksum)
        self.assertEqual(idx.get_pack_checksum(), pack_checksum)
        self.assertEqual(1, len(idx))
        actual_entries = list(idx.iterentries())
        self.assertEqual(len(my_entries), len(actual_entries))
        for mine, actual in zip(my_entries, actual_entries):
            my_sha, my_offset, my_crc = mine
            actual_sha, actual_offset, actual_crc = actual
            self.assertEqual(my_sha, actual_sha)
            self.assertEqual(my_offset, actual_offset)
            if self._has_crc32_checksum:
                self.assertEqual(my_crc, actual_crc)
            else:
                self.assertTrue(actual_crc is None)


class BaseTestFilePackIndexWriting(BaseTestPackIndexWriting):
    def setUp(self):
        self.tempdir = tempfile.mkdtemp()

    def tearDown(self):
        shutil.rmtree(self.tempdir)

    def index(self, filename, entries, pack_checksum):
        path = os.path.join(self.tempdir, filename)
        self.writeIndex(path, entries, pack_checksum)
        idx = load_pack_index(path)
        self.assertSucceeds(idx.check)
        self.assertEqual(idx.version, self._expected_version)
        return idx

    def writeIndex(self, filename, entries, pack_checksum):
        # FIXME: Write to BytesIO instead rather than hitting disk ?
        with GitFile(filename, "wb") as f:
            self._write_fn(f, entries, pack_checksum)


class TestMemoryIndexWriting(TestCase, BaseTestPackIndexWriting):
    def setUp(self):
        TestCase.setUp(self)
        self._has_crc32_checksum = True
        self._supports_large = True

    def index(self, filename, entries, pack_checksum):
        return MemoryPackIndex(entries, pack_checksum)

    def tearDown(self):
        TestCase.tearDown(self)


class TestPackIndexWritingv1(TestCase, BaseTestFilePackIndexWriting):
    def setUp(self):
        TestCase.setUp(self)
        BaseTestFilePackIndexWriting.setUp(self)
        self._has_crc32_checksum = False
        self._expected_version = 1
        self._supports_large = False
        self._write_fn = write_pack_index_v1

    def tearDown(self):
        TestCase.tearDown(self)
        BaseTestFilePackIndexWriting.tearDown(self)


class TestPackIndexWritingv2(TestCase, BaseTestFilePackIndexWriting):
    def setUp(self):
        TestCase.setUp(self)
        BaseTestFilePackIndexWriting.setUp(self)
        self._has_crc32_checksum = True
        self._supports_large = True
        self._expected_version = 2
        self._write_fn = write_pack_index_v2

    def tearDown(self):
        TestCase.tearDown(self)
        BaseTestFilePackIndexWriting.tearDown(self)


class ReadZlibTests(TestCase):

    decomp = (
        b"tree 4ada885c9196b6b6fa08744b5862bf92896fc002\n"
        b"parent None\n"
        b"author Jelmer Vernooij <jelmer@samba.org> 1228980214 +0000\n"
        b"committer Jelmer Vernooij <jelmer@samba.org> 1228980214 +0000\n"
        b"\n"
        b"Provide replacement for mmap()'s offset argument."
    )
    comp = zlib.compress(decomp)
    extra = b"nextobject"

    def setUp(self):
        super(ReadZlibTests, self).setUp()
        self.read = BytesIO(self.comp + self.extra).read
        self.unpacked = UnpackedObject(Tree.type_num, None, len(self.decomp), 0)

    def test_decompress_size(self):
        good_decomp_len = len(self.decomp)
        self.unpacked.decomp_len = -1
        self.assertRaises(ValueError, read_zlib_chunks, self.read, self.unpacked)
        self.unpacked.decomp_len = good_decomp_len - 1
        self.assertRaises(zlib.error, read_zlib_chunks, self.read, self.unpacked)
        self.unpacked.decomp_len = good_decomp_len + 1
        self.assertRaises(zlib.error, read_zlib_chunks, self.read, self.unpacked)

    def test_decompress_truncated(self):
        read = BytesIO(self.comp[:10]).read
        self.assertRaises(zlib.error, read_zlib_chunks, read, self.unpacked)

        read = BytesIO(self.comp).read
        self.assertRaises(zlib.error, read_zlib_chunks, read, self.unpacked)

    def test_decompress_empty(self):
        unpacked = UnpackedObject(Tree.type_num, None, 0, None)
        comp = zlib.compress(b"")
        read = BytesIO(comp + self.extra).read
        unused = read_zlib_chunks(read, unpacked)
        self.assertEqual(b"", b"".join(unpacked.decomp_chunks))
        self.assertNotEqual(b"", unused)
        self.assertEqual(self.extra, unused + read())

    def test_decompress_no_crc32(self):
        self.unpacked.crc32 = None
        read_zlib_chunks(self.read, self.unpacked)
        self.assertEqual(None, self.unpacked.crc32)

    def _do_decompress_test(self, buffer_size, **kwargs):
        unused = read_zlib_chunks(
            self.read, self.unpacked, buffer_size=buffer_size, **kwargs
        )
        self.assertEqual(self.decomp, b"".join(self.unpacked.decomp_chunks))
        self.assertEqual(zlib.crc32(self.comp), self.unpacked.crc32)
        self.assertNotEqual(b"", unused)
        self.assertEqual(self.extra, unused + self.read())

    def test_simple_decompress(self):
        self._do_decompress_test(4096)
        self.assertEqual(None, self.unpacked.comp_chunks)

    # These buffer sizes are not intended to be realistic, but rather simulate
    # larger buffer sizes that may end at various places.
    def test_decompress_buffer_size_1(self):
        self._do_decompress_test(1)

    def test_decompress_buffer_size_2(self):
        self._do_decompress_test(2)

    def test_decompress_buffer_size_3(self):
        self._do_decompress_test(3)

    def test_decompress_buffer_size_4(self):
        self._do_decompress_test(4)

    def test_decompress_include_comp(self):
        self._do_decompress_test(4096, include_comp=True)
        self.assertEqual(self.comp, b"".join(self.unpacked.comp_chunks))


class DeltifyTests(TestCase):
    def test_empty(self):
        self.assertEqual([], list(deltify_pack_objects([])))

    def test_single(self):
        b = Blob.from_string(b"foo")
        self.assertEqual(
            [(b.type_num, b.sha().digest(), None, b.as_raw_string())],
            list(deltify_pack_objects([(b, b"")])),
        )

    def test_simple_delta(self):
        b1 = Blob.from_string(b"a" * 101)
        b2 = Blob.from_string(b"a" * 100)
        delta = create_delta(b1.as_raw_string(), b2.as_raw_string())
        self.assertEqual(
            [
                (b1.type_num, b1.sha().digest(), None, b1.as_raw_string()),
                (b2.type_num, b2.sha().digest(), b1.sha().digest(), delta),
            ],
            list(deltify_pack_objects([(b1, b""), (b2, b"")])),
        )


class TestPackStreamReader(TestCase):
    def test_read_objects_emtpy(self):
        f = BytesIO()
        build_pack(f, [])
        reader = PackStreamReader(f.read)
        self.assertEqual(0, len(list(reader.read_objects())))

    def test_read_objects(self):
        f = BytesIO()
        entries = build_pack(
            f,
            [
                (Blob.type_num, b"blob"),
                (OFS_DELTA, (0, b"blob1")),
            ],
        )
        reader = PackStreamReader(f.read)
        objects = list(reader.read_objects(compute_crc32=True))
        self.assertEqual(2, len(objects))

        unpacked_blob, unpacked_delta = objects

        self.assertEqual(entries[0][0], unpacked_blob.offset)
        self.assertEqual(Blob.type_num, unpacked_blob.pack_type_num)
        self.assertEqual(Blob.type_num, unpacked_blob.obj_type_num)
        self.assertEqual(None, unpacked_blob.delta_base)
        self.assertEqual(b"blob", b"".join(unpacked_blob.decomp_chunks))
        self.assertEqual(entries[0][4], unpacked_blob.crc32)

        self.assertEqual(entries[1][0], unpacked_delta.offset)
        self.assertEqual(OFS_DELTA, unpacked_delta.pack_type_num)
        self.assertEqual(None, unpacked_delta.obj_type_num)
        self.assertEqual(
            unpacked_delta.offset - unpacked_blob.offset,
            unpacked_delta.delta_base,
        )
        delta = create_delta(b"blob", b"blob1")
        self.assertEqual(delta, b"".join(unpacked_delta.decomp_chunks))
        self.assertEqual(entries[1][4], unpacked_delta.crc32)

    def test_read_objects_buffered(self):
        f = BytesIO()
        build_pack(
            f,
            [
                (Blob.type_num, b"blob"),
                (OFS_DELTA, (0, b"blob1")),
            ],
        )
        reader = PackStreamReader(f.read, zlib_bufsize=4)
        self.assertEqual(2, len(list(reader.read_objects())))

    def test_read_objects_empty(self):
        reader = PackStreamReader(BytesIO().read)
        self.assertEqual([], list(reader.read_objects()))


class TestPackIterator(DeltaChainIterator):

    _compute_crc32 = True

    def __init__(self, *args, **kwargs):
        super(TestPackIterator, self).__init__(*args, **kwargs)
        self._unpacked_offsets = set()

    def _result(self, unpacked):
        """Return entries in the same format as build_pack."""
        return (
            unpacked.offset,
            unpacked.obj_type_num,
            b"".join(unpacked.obj_chunks),
            unpacked.sha(),
            unpacked.crc32,
        )

    def _resolve_object(self, offset, pack_type_num, base_chunks):
        assert offset not in self._unpacked_offsets, (
            "Attempted to re-inflate offset %i" % offset
        )
        self._unpacked_offsets.add(offset)
        return super(TestPackIterator, self)._resolve_object(
            offset, pack_type_num, base_chunks
        )


class DeltaChainIteratorTests(TestCase):
    def setUp(self):
        super(DeltaChainIteratorTests, self).setUp()
        self.store = MemoryObjectStore()
        self.fetched = set()

    def store_blobs(self, blobs_data):
        blobs = []
        for data in blobs_data:
            blob = make_object(Blob, data=data)
            blobs.append(blob)
            self.store.add_object(blob)
        return blobs

    def get_raw_no_repeat(self, bin_sha):
        """Wrapper around store.get_raw that doesn't allow repeat lookups."""
        hex_sha = sha_to_hex(bin_sha)
        self.assertFalse(
            hex_sha in self.fetched,
            "Attempted to re-fetch object %s" % hex_sha,
        )
        self.fetched.add(hex_sha)
        return self.store.get_raw(hex_sha)

    def make_pack_iter(self, f, thin=None):
        if thin is None:
            thin = bool(list(self.store))
        resolve_ext_ref = thin and self.get_raw_no_repeat or None
        data = PackData("test.pack", file=f)
        return TestPackIterator.for_pack_data(data, resolve_ext_ref=resolve_ext_ref)

    def assertEntriesMatch(self, expected_indexes, entries, pack_iter):
        expected = [entries[i] for i in expected_indexes]
        self.assertEqual(expected, list(pack_iter._walk_all_chains()))

    def test_no_deltas(self):
        f = BytesIO()
        entries = build_pack(
            f,
            [
                (Commit.type_num, b"commit"),
                (Blob.type_num, b"blob"),
                (Tree.type_num, b"tree"),
            ],
        )
        self.assertEntriesMatch([0, 1, 2], entries, self.make_pack_iter(f))

    def test_ofs_deltas(self):
        f = BytesIO()
        entries = build_pack(
            f,
            [
                (Blob.type_num, b"blob"),
                (OFS_DELTA, (0, b"blob1")),
                (OFS_DELTA, (0, b"blob2")),
            ],
        )
        self.assertEntriesMatch([0, 1, 2], entries, self.make_pack_iter(f))

    def test_ofs_deltas_chain(self):
        f = BytesIO()
        entries = build_pack(
            f,
            [
                (Blob.type_num, b"blob"),
                (OFS_DELTA, (0, b"blob1")),
                (OFS_DELTA, (1, b"blob2")),
            ],
        )
        self.assertEntriesMatch([0, 1, 2], entries, self.make_pack_iter(f))

    def test_ref_deltas(self):
        f = BytesIO()
        entries = build_pack(
            f,
            [
                (REF_DELTA, (1, b"blob1")),
                (Blob.type_num, (b"blob")),
                (REF_DELTA, (1, b"blob2")),
            ],
        )
        self.assertEntriesMatch([1, 0, 2], entries, self.make_pack_iter(f))

    def test_ref_deltas_chain(self):
        f = BytesIO()
        entries = build_pack(
            f,
            [
                (REF_DELTA, (2, b"blob1")),
                (Blob.type_num, (b"blob")),
                (REF_DELTA, (1, b"blob2")),
            ],
        )
        self.assertEntriesMatch([1, 2, 0], entries, self.make_pack_iter(f))

    def test_ofs_and_ref_deltas(self):
        # Deltas pending on this offset are popped before deltas depending on
        # this ref.
        f = BytesIO()
        entries = build_pack(
            f,
            [
                (REF_DELTA, (1, b"blob1")),
                (Blob.type_num, (b"blob")),
                (OFS_DELTA, (1, b"blob2")),
            ],
        )
        self.assertEntriesMatch([1, 2, 0], entries, self.make_pack_iter(f))

    def test_mixed_chain(self):
        f = BytesIO()
        entries = build_pack(
            f,
            [
                (Blob.type_num, b"blob"),
                (REF_DELTA, (2, b"blob2")),
                (OFS_DELTA, (0, b"blob1")),
                (OFS_DELTA, (1, b"blob3")),
                (OFS_DELTA, (0, b"bob")),
            ],
        )
        self.assertEntriesMatch([0, 2, 4, 1, 3], entries, self.make_pack_iter(f))

    def test_long_chain(self):
        n = 100
        objects_spec = [(Blob.type_num, b"blob")]
        for i in range(n):
            objects_spec.append((OFS_DELTA, (i, b"blob" + str(i).encode("ascii"))))
        f = BytesIO()
        entries = build_pack(f, objects_spec)
        self.assertEntriesMatch(range(n + 1), entries, self.make_pack_iter(f))

    def test_branchy_chain(self):
        n = 100
        objects_spec = [(Blob.type_num, b"blob")]
        for i in range(n):
            objects_spec.append((OFS_DELTA, (0, b"blob" + str(i).encode("ascii"))))
        f = BytesIO()
        entries = build_pack(f, objects_spec)
        self.assertEntriesMatch(range(n + 1), entries, self.make_pack_iter(f))

    def test_ext_ref(self):
        (blob,) = self.store_blobs([b"blob"])
        f = BytesIO()
        entries = build_pack(f, [(REF_DELTA, (blob.id, b"blob1"))], store=self.store)
        pack_iter = self.make_pack_iter(f)
        self.assertEntriesMatch([0], entries, pack_iter)
        self.assertEqual([hex_to_sha(blob.id)], pack_iter.ext_refs())

    def test_ext_ref_chain(self):
        (blob,) = self.store_blobs([b"blob"])
        f = BytesIO()
        entries = build_pack(
            f,
            [
                (REF_DELTA, (1, b"blob2")),
                (REF_DELTA, (blob.id, b"blob1")),
            ],
            store=self.store,
        )
        pack_iter = self.make_pack_iter(f)
        self.assertEntriesMatch([1, 0], entries, pack_iter)
        self.assertEqual([hex_to_sha(blob.id)], pack_iter.ext_refs())

    def test_ext_ref_chain_degenerate(self):
        # Test a degenerate case where the sender is sending a REF_DELTA
        # object that expands to an object already in the repository.
        (blob,) = self.store_blobs([b"blob"])
        (blob2,) = self.store_blobs([b"blob2"])
        assert blob.id < blob2.id

        f = BytesIO()
        entries = build_pack(
            f,
            [
                (REF_DELTA, (blob.id, b"blob2")),
                (REF_DELTA, (0, b"blob3")),
            ],
            store=self.store,
        )
        pack_iter = self.make_pack_iter(f)
        self.assertEntriesMatch([0, 1], entries, pack_iter)
        self.assertEqual([hex_to_sha(blob.id)], pack_iter.ext_refs())

    def test_ext_ref_multiple_times(self):
        (blob,) = self.store_blobs([b"blob"])
        f = BytesIO()
        entries = build_pack(
            f,
            [
                (REF_DELTA, (blob.id, b"blob1")),
                (REF_DELTA, (blob.id, b"blob2")),
            ],
            store=self.store,
        )
        pack_iter = self.make_pack_iter(f)
        self.assertEntriesMatch([0, 1], entries, pack_iter)
        self.assertEqual([hex_to_sha(blob.id)], pack_iter.ext_refs())

    def test_multiple_ext_refs(self):
        b1, b2 = self.store_blobs([b"foo", b"bar"])
        f = BytesIO()
        entries = build_pack(
            f,
            [
                (REF_DELTA, (b1.id, b"foo1")),
                (REF_DELTA, (b2.id, b"bar2")),
            ],
            store=self.store,
        )
        pack_iter = self.make_pack_iter(f)
        self.assertEntriesMatch([0, 1], entries, pack_iter)
        self.assertEqual([hex_to_sha(b1.id), hex_to_sha(b2.id)], pack_iter.ext_refs())

    def test_bad_ext_ref_non_thin_pack(self):
        (blob,) = self.store_blobs([b"blob"])
        f = BytesIO()
        build_pack(f, [(REF_DELTA, (blob.id, b"blob1"))], store=self.store)
        pack_iter = self.make_pack_iter(f, thin=False)
        try:
            list(pack_iter._walk_all_chains())
            self.fail()
        except KeyError as e:
            self.assertEqual(([blob.id],), e.args)

    def test_bad_ext_ref_thin_pack(self):
        b1, b2, b3 = self.store_blobs([b"foo", b"bar", b"baz"])
        f = BytesIO()
        build_pack(
            f,
            [
                (REF_DELTA, (1, b"foo99")),
                (REF_DELTA, (b1.id, b"foo1")),
                (REF_DELTA, (b2.id, b"bar2")),
                (REF_DELTA, (b3.id, b"baz3")),
            ],
            store=self.store,
        )
        del self.store[b2.id]
        del self.store[b3.id]
        pack_iter = self.make_pack_iter(f)
        try:
            list(pack_iter._walk_all_chains())
            self.fail()
        except KeyError as e:
            self.assertEqual((sorted([b2.id, b3.id]),), (sorted(e.args[0]),))


class DeltaEncodeSizeTests(TestCase):
    def test_basic(self):
        self.assertEqual(b"\x00", _delta_encode_size(0))
        self.assertEqual(b"\x01", _delta_encode_size(1))
        self.assertEqual(b"\xfa\x01", _delta_encode_size(250))
        self.assertEqual(b"\xe8\x07", _delta_encode_size(1000))
        self.assertEqual(b"\xa0\x8d\x06", _delta_encode_size(100000))


class EncodeCopyOperationTests(TestCase):
    def test_basic(self):
        self.assertEqual(b"\x80", _encode_copy_operation(0, 0))
        self.assertEqual(b"\x91\x01\x0a", _encode_copy_operation(1, 10))
        self.assertEqual(b"\xb1\x64\xe8\x03", _encode_copy_operation(100, 1000))
        self.assertEqual(b"\x93\xe8\x03\x01", _encode_copy_operation(1000, 1))<|MERGE_RESOLUTION|>--- conflicted
+++ resolved
@@ -84,10 +84,7 @@
 a_sha = b"6f670c0fb53f9463760b7295fbb814e965fb20c8"
 tree_sha = b"b2a2766a2879c209ab1176e7e778b81ae422eeaa"
 commit_sha = b"f18faa16531ac570a3fdc8c7ca16682548dafd12"
-<<<<<<< HEAD
-=======
 indexmode = "0o100644" if sys.platform != "win32" else "0o100666"
->>>>>>> a28f609f
 
 
 class PackTests(TestCase):
@@ -343,11 +340,7 @@
             p.create_index_v1(filename)
             idx1 = load_pack_index(filename)
             idx2 = self.get_pack_index(pack1_sha)
-<<<<<<< HEAD
-            self.assertEqual(oct(os.stat(filename).st_mode), "0o100644")
-=======
             self.assertEqual(oct(os.stat(filename).st_mode), indexmode)
->>>>>>> a28f609f
             self.assertEqual(idx1, idx2)
 
     def test_create_index_v2(self):
@@ -356,11 +349,7 @@
             p.create_index_v2(filename)
             idx1 = load_pack_index(filename)
             idx2 = self.get_pack_index(pack1_sha)
-<<<<<<< HEAD
-            self.assertEqual(oct(os.stat(filename).st_mode), "0o100644")
-=======
             self.assertEqual(oct(os.stat(filename).st_mode), indexmode)
->>>>>>> a28f609f
             self.assertEqual(idx1, idx2)
 
     def test_compute_file_sha(self):
