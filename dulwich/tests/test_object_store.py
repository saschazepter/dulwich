# test_object_store.py -- tests for object_store.py
# Copyright (C) 2008 Jelmer Vernooij <jelmer@jelmer.uk>
#
# Dulwich is dual-licensed under the Apache License, Version 2.0 and the GNU
# General Public License as public by the Free Software Foundation; version 2.0
# or (at your option) any later version. You can redistribute it and/or
# modify it under the terms of either of these two licenses.
#
# Unless required by applicable law or agreed to in writing, software
# distributed under the License is distributed on an "AS IS" BASIS,
# WITHOUT WARRANTIES OR CONDITIONS OF ANY KIND, either express or implied.
# See the License for the specific language governing permissions and
# limitations under the License.
#
# You should have received a copy of the licenses; if not, see
# <http://www.gnu.org/licenses/> for a copy of the GNU General Public License
# and <http://www.apache.org/licenses/LICENSE-2.0> for a copy of the Apache
# License, Version 2.0.
#

"""Tests for the object store interface."""


from contextlib import closing
from io import BytesIO
from unittest import skipUnless
import os
import shutil
import stat
import sys
import tempfile

from dulwich.index import (
    commit_tree,
)
from dulwich.errors import (
    NotTreeError,
)
from dulwich.objects import (
    sha_to_hex,
    Blob,
    Tree,
    TreeEntry,
    EmptyFileException,
)
from dulwich.object_store import (
    DiskObjectStore,
    MemoryObjectStore,
    OverlayObjectStore,
    ObjectStoreGraphWalker,
    commit_tree_changes,
    read_packs_file,
    tree_lookup_path,
)
from dulwich.pack import (
    REF_DELTA,
    write_pack_objects,
)
from dulwich.protocol import DEPTH_INFINITE
from dulwich.tests import (
    TestCase,
)
from dulwich.tests.utils import (
    make_object,
    make_tag,
    build_pack,
)

try:
    from unittest.mock import patch
except ImportError:
    patch = None  # type: ignore


testobject = make_object(Blob, data=b"yummy data")


class ObjectStoreTests(object):
    def test_determine_wants_all(self):
        self.assertEqual(
            [b"1" * 40],
            self.store.determine_wants_all({b"refs/heads/foo": b"1" * 40}),
        )

    def test_determine_wants_all_zero(self):
        self.assertEqual(
            [], self.store.determine_wants_all({b"refs/heads/foo": b"0" * 40})
        )

    @skipUnless(patch, "Required mock.patch")
    def test_determine_wants_all_depth(self):
        self.store.add_object(testobject)
        refs = {b"refs/heads/foo": testobject.id}
        with patch.object(self.store, "_get_depth", return_value=1) as m:
            self.assertEqual(
                [], self.store.determine_wants_all(refs, depth=0)
            )
            self.assertEqual(
                [testobject.id],
                self.store.determine_wants_all(refs, depth=DEPTH_INFINITE),
            )
            m.assert_not_called()

            self.assertEqual(
                [], self.store.determine_wants_all(refs, depth=1)
            )
            m.assert_called_with(testobject.id)
            self.assertEqual(
                [testobject.id], self.store.determine_wants_all(refs, depth=2)
            )

    def test_get_depth(self):
        self.assertEqual(
            0, self.store._get_depth(testobject.id)
        )

        self.store.add_object(testobject)
        self.assertEqual(
            1, self.store._get_depth(testobject.id, get_parents=lambda x: [])
        )

        parent = make_object(Blob, data=b"parent data")
        self.store.add_object(parent)
        self.assertEqual(
            2,
            self.store._get_depth(
                testobject.id,
                get_parents=lambda x: [parent.id] if x == testobject else [],
            ),
        )

    def test_iter(self):
        self.assertEqual([], list(self.store))

    def test_get_nonexistant(self):
        self.assertRaises(KeyError, lambda: self.store[b"a" * 40])

    def test_contains_nonexistant(self):
        self.assertFalse((b"a" * 40) in self.store)

    def test_add_objects_empty(self):
        self.store.add_objects([])

    def test_add_commit(self):
        # TODO: Argh, no way to construct Git commit objects without
        # access to a serialized form.
        self.store.add_objects([])

    def test_store_resilience(self):
        """Test if updating an existing stored object doesn't erase the
        object from the store.
        """
        test_object = make_object(Blob, data=b"data")

        self.store.add_object(test_object)
        test_object_id = test_object.id
        test_object.data = test_object.data + b"update"
        stored_test_object = self.store[test_object_id]

        self.assertNotEqual(test_object.id, stored_test_object.id)
        self.assertEqual(stored_test_object.id, test_object_id)

    def test_add_object(self):
        self.store.add_object(testobject)
        self.assertEqual(set([testobject.id]), set(self.store))
        self.assertTrue(testobject.id in self.store)
        r = self.store[testobject.id]
        self.assertEqual(r, testobject)

    def test_add_objects(self):
        data = [(testobject, "mypath")]
        self.store.add_objects(data)
        self.assertEqual(set([testobject.id]), set(self.store))
        self.assertTrue(testobject.id in self.store)
        r = self.store[testobject.id]
        self.assertEqual(r, testobject)

    def test_tree_changes(self):
        blob_a1 = make_object(Blob, data=b"a1")
        blob_a2 = make_object(Blob, data=b"a2")
        blob_b = make_object(Blob, data=b"b")
        for blob in [blob_a1, blob_a2, blob_b]:
            self.store.add_object(blob)

        blobs_1 = [(b"a", blob_a1.id, 0o100644), (b"b", blob_b.id, 0o100644)]
        tree1_id = commit_tree(self.store, blobs_1)
        blobs_2 = [(b"a", blob_a2.id, 0o100644), (b"b", blob_b.id, 0o100644)]
        tree2_id = commit_tree(self.store, blobs_2)
        change_a = (
            (b"a", b"a"),
            (0o100644, 0o100644),
            (blob_a1.id, blob_a2.id),
        )
        self.assertEqual([change_a], list(self.store.tree_changes(tree1_id, tree2_id)))
        self.assertEqual(
            [
                change_a,
                ((b"b", b"b"), (0o100644, 0o100644), (blob_b.id, blob_b.id)),
            ],
            list(self.store.tree_changes(tree1_id, tree2_id, want_unchanged=True)),
        )

    def test_iter_tree_contents(self):
        blob_a = make_object(Blob, data=b"a")
        blob_b = make_object(Blob, data=b"b")
        blob_c = make_object(Blob, data=b"c")
        for blob in [blob_a, blob_b, blob_c]:
            self.store.add_object(blob)

        blobs = [
            (b"a", blob_a.id, 0o100644),
            (b"ad/b", blob_b.id, 0o100644),
            (b"ad/bd/c", blob_c.id, 0o100755),
            (b"ad/c", blob_c.id, 0o100644),
            (b"c", blob_c.id, 0o100644),
        ]
        tree_id = commit_tree(self.store, blobs)
        self.assertEqual(
            [TreeEntry(p, m, h) for (p, h, m) in blobs],
            list(self.store.iter_tree_contents(tree_id)),
        )

    def test_iter_tree_contents_include_trees(self):
        blob_a = make_object(Blob, data=b"a")
        blob_b = make_object(Blob, data=b"b")
        blob_c = make_object(Blob, data=b"c")
        for blob in [blob_a, blob_b, blob_c]:
            self.store.add_object(blob)

        blobs = [
            (b"a", blob_a.id, 0o100644),
            (b"ad/b", blob_b.id, 0o100644),
            (b"ad/bd/c", blob_c.id, 0o100755),
        ]
        tree_id = commit_tree(self.store, blobs)
        tree = self.store[tree_id]
        tree_ad = self.store[tree[b"ad"][1]]
        tree_bd = self.store[tree_ad[b"bd"][1]]

        expected = [
            TreeEntry(b"", 0o040000, tree_id),
            TreeEntry(b"a", 0o100644, blob_a.id),
            TreeEntry(b"ad", 0o040000, tree_ad.id),
            TreeEntry(b"ad/b", 0o100644, blob_b.id),
            TreeEntry(b"ad/bd", 0o040000, tree_bd.id),
            TreeEntry(b"ad/bd/c", 0o100755, blob_c.id),
        ]
        actual = self.store.iter_tree_contents(tree_id, include_trees=True)
        self.assertEqual(expected, list(actual))

    def make_tag(self, name, obj):
        tag = make_tag(obj, name=name)
        self.store.add_object(tag)
        return tag

    def test_peel_sha(self):
        self.store.add_object(testobject)
        tag1 = self.make_tag(b"1", testobject)
        tag2 = self.make_tag(b"2", testobject)
        tag3 = self.make_tag(b"3", testobject)
        for obj in [testobject, tag1, tag2, tag3]:
            self.assertEqual(testobject, self.store.peel_sha(obj.id))

    def test_get_raw(self):
        self.store.add_object(testobject)
        self.assertEqual(
            (Blob.type_num, b"yummy data"), self.store.get_raw(testobject.id)
        )

    def test_close(self):
        # For now, just check that close doesn't barf.
        self.store.add_object(testobject)
        self.store.close()


class OverlayObjectStoreTests(ObjectStoreTests, TestCase):
    def setUp(self):
        TestCase.setUp(self)
        self.bases = [MemoryObjectStore(), MemoryObjectStore()]
        self.store = OverlayObjectStore(self.bases, self.bases[0])


class MemoryObjectStoreTests(ObjectStoreTests, TestCase):
    def setUp(self):
        TestCase.setUp(self)
        self.store = MemoryObjectStore()

    def test_add_pack(self):
        o = MemoryObjectStore()
        f, commit, abort = o.add_pack()
        try:
            b = make_object(Blob, data=b"more yummy data")
            write_pack_objects(f, [(b, None)])
        except BaseException:
            abort()
            raise
        else:
            commit()

    def test_add_pack_emtpy(self):
        o = MemoryObjectStore()
        f, commit, abort = o.add_pack()
        commit()

    def test_add_thin_pack(self):
        o = MemoryObjectStore()
        blob = make_object(Blob, data=b"yummy data")
        o.add_object(blob)

        f = BytesIO()
        entries = build_pack(
            f,
            [
                (REF_DELTA, (blob.id, b"more yummy data")),
            ],
            store=o,
        )
        o.add_thin_pack(f.read, None)
        packed_blob_sha = sha_to_hex(entries[0][3])
        self.assertEqual(
            (Blob.type_num, b"more yummy data"), o.get_raw(packed_blob_sha)
        )

    def test_add_thin_pack_empty(self):
        o = MemoryObjectStore()

        f = BytesIO()
        entries = build_pack(f, [], store=o)
        self.assertEqual([], entries)
        o.add_thin_pack(f.read, None)


class PackBasedObjectStoreTests(ObjectStoreTests):
    def tearDown(self):
        for pack in self.store.packs:
            pack.close()

    def test_empty_packs(self):
        self.assertEqual([], list(self.store.packs))

    def test_pack_loose_objects(self):
        b1 = make_object(Blob, data=b"yummy data")
        self.store.add_object(b1)
        b2 = make_object(Blob, data=b"more yummy data")
        self.store.add_object(b2)
        b3 = make_object(Blob, data=b"even more yummy data")
        b4 = make_object(Blob, data=b"and more yummy data")
        self.store.add_objects([(b3, None), (b4, None)])
        self.assertEqual({b1.id, b2.id, b3.id, b4.id}, set(self.store))
        self.assertEqual(1, len(self.store.packs))
        self.assertEqual(2, self.store.pack_loose_objects())
        self.assertNotEqual([], list(self.store.packs))
        self.assertEqual(0, self.store.pack_loose_objects())

    def test_repack(self):
        b1 = make_object(Blob, data=b"yummy data")
        self.store.add_object(b1)
        b2 = make_object(Blob, data=b"more yummy data")
        self.store.add_object(b2)
        b3 = make_object(Blob, data=b"even more yummy data")
        b4 = make_object(Blob, data=b"and more yummy data")
        self.store.add_objects([(b3, None), (b4, None)])
        b5 = make_object(Blob, data=b"and more data")
        b6 = make_object(Blob, data=b"and some more data")
        self.store.add_objects([(b5, None), (b6, None)])
        self.assertEqual({b1.id, b2.id, b3.id, b4.id, b5.id, b6.id}, set(self.store))
        self.assertEqual(2, len(self.store.packs))
        self.assertEqual(6, self.store.repack())
        self.assertEqual(1, len(self.store.packs))
        self.assertEqual(0, self.store.pack_loose_objects())

    def test_repack_existing(self):
        b1 = make_object(Blob, data=b"yummy data")
        self.store.add_object(b1)
        b2 = make_object(Blob, data=b"more yummy data")
        self.store.add_object(b2)
        self.store.add_objects([(b1, None), (b2, None)])
        self.store.add_objects([(b2, None)])
        self.assertEqual({b1.id, b2.id}, set(self.store))
        self.assertEqual(2, len(self.store.packs))
        self.assertEqual(2, self.store.repack())
        self.assertEqual(1, len(self.store.packs))
        self.assertEqual(0, self.store.pack_loose_objects())

        self.assertEqual({b1.id, b2.id}, set(self.store))
        self.assertEqual(1, len(self.store.packs))
        self.assertEqual(2, self.store.repack())
        self.assertEqual(1, len(self.store.packs))
        self.assertEqual(0, self.store.pack_loose_objects())


class DiskObjectStoreTests(PackBasedObjectStoreTests, TestCase):
    def setUp(self):
        TestCase.setUp(self)
        self.store_dir = tempfile.mkdtemp()
        self.addCleanup(shutil.rmtree, self.store_dir)
        self.store = DiskObjectStore.init(self.store_dir)

    def tearDown(self):
        TestCase.tearDown(self)
        PackBasedObjectStoreTests.tearDown(self)

    def test_loose_compression_level(self):
        alternate_dir = tempfile.mkdtemp()
        self.addCleanup(shutil.rmtree, alternate_dir)
        alternate_store = DiskObjectStore(alternate_dir, loose_compression_level=6)
        b2 = make_object(Blob, data=b"yummy data")
        alternate_store.add_object(b2)

    def test_alternates(self):
        alternate_dir = tempfile.mkdtemp()
        self.addCleanup(shutil.rmtree, alternate_dir)
        alternate_store = DiskObjectStore(alternate_dir)
        b2 = make_object(Blob, data=b"yummy data")
        alternate_store.add_object(b2)
        store = DiskObjectStore(self.store_dir)
        self.assertRaises(KeyError, store.__getitem__, b2.id)
        store.add_alternate_path(alternate_dir)
        self.assertIn(b2.id, store)
        self.assertEqual(b2, store[b2.id])

    def test_read_alternate_paths(self):
        store = DiskObjectStore(self.store_dir)

        abs_path = os.path.abspath(os.path.normpath("/abspath"))
        # ensures in particular existence of the alternates file
        store.add_alternate_path(abs_path)
        self.assertEqual(set(store._read_alternate_paths()), {abs_path})

        store.add_alternate_path("relative-path")
        self.assertIn(
            os.path.join(store.path, "relative-path"),
            set(store._read_alternate_paths()),
        )

        # arguably, add_alternate_path() could strip comments.
        # Meanwhile it's more convenient to use it than to import INFODIR
        store.add_alternate_path("# comment")
        for alt_path in store._read_alternate_paths():
            self.assertNotIn("#", alt_path)

    def test_file_modes(self):
        self.store.add_object(testobject)
        path = self.store._get_shafile_path(testobject.id)
        mode = os.stat(path).st_mode

<<<<<<< HEAD
        self.assertEqual(oct(mode), "0o100444")
=======
        packmode = "0o100444" if sys.platform != "win32" else "0o100666"
        self.assertEqual(oct(mode), packmode)
>>>>>>> a28f609f

    def test_corrupted_object_raise_exception(self):
        """Corrupted sha1 disk file should raise specific exception"""
        self.store.add_object(testobject)
        self.assertEqual(
            (Blob.type_num, b"yummy data"), self.store.get_raw(testobject.id)
        )
        self.assertTrue(self.store.contains_loose(testobject.id))
        self.assertIsNotNone(self.store._get_loose_object(testobject.id))

        path = self.store._get_shafile_path(testobject.id)
        old_mode = os.stat(path).st_mode
        os.chmod(path, 0o600)
        with open(path, "wb") as f:  # corrupt the file
            f.write(b"")
        os.chmod(path, old_mode)

        expected_error_msg = "Corrupted empty file detected"
        try:
            self.store.contains_loose(testobject.id)
        except EmptyFileException as e:
            self.assertEqual(str(e), expected_error_msg)

        try:
            self.store._get_loose_object(testobject.id)
        except EmptyFileException as e:
            self.assertEqual(str(e), expected_error_msg)

        # this does not change iteration on loose objects though
        self.assertEqual([testobject.id], list(self.store._iter_loose_objects()))

    def test_tempfile_in_loose_store(self):
        self.store.add_object(testobject)
        self.assertEqual([testobject.id], list(self.store._iter_loose_objects()))

        # add temporary files to the loose store
        for i in range(256):
            dirname = os.path.join(self.store_dir, "%02x" % i)
            if not os.path.isdir(dirname):
                os.makedirs(dirname)
            fd, n = tempfile.mkstemp(prefix="tmp_obj_", dir=dirname)
            os.close(fd)

        self.assertEqual([testobject.id], list(self.store._iter_loose_objects()))

    def test_add_alternate_path(self):
        store = DiskObjectStore(self.store_dir)
        self.assertEqual([], list(store._read_alternate_paths()))
        store.add_alternate_path("/foo/path")
        self.assertEqual(["/foo/path"], list(store._read_alternate_paths()))
        store.add_alternate_path("/bar/path")
        self.assertEqual(
            ["/foo/path", "/bar/path"], list(store._read_alternate_paths())
        )

    def test_rel_alternative_path(self):
        alternate_dir = tempfile.mkdtemp()
        self.addCleanup(shutil.rmtree, alternate_dir)
        alternate_store = DiskObjectStore(alternate_dir)
        b2 = make_object(Blob, data=b"yummy data")
        alternate_store.add_object(b2)
        store = DiskObjectStore(self.store_dir)
        self.assertRaises(KeyError, store.__getitem__, b2.id)
        store.add_alternate_path(os.path.relpath(alternate_dir, self.store_dir))
        self.assertEqual(list(alternate_store), list(store.alternates[0]))
        self.assertIn(b2.id, store)
        self.assertEqual(b2, store[b2.id])

    def test_pack_dir(self):
        o = DiskObjectStore(self.store_dir)
        self.assertEqual(os.path.join(self.store_dir, "pack"), o.pack_dir)

    def test_add_pack(self):
        o = DiskObjectStore(self.store_dir)
        f, commit, abort = o.add_pack()
        try:
            b = make_object(Blob, data=b"more yummy data")
            write_pack_objects(f, [(b, None)])
        except BaseException:
            abort()
            raise
        else:
            commit()

    def test_add_thin_pack(self):
        o = DiskObjectStore(self.store_dir)
        try:
            blob = make_object(Blob, data=b"yummy data")
            o.add_object(blob)

            f = BytesIO()
            entries = build_pack(
                f,
                [
                    (REF_DELTA, (blob.id, b"more yummy data")),
                ],
                store=o,
            )

            with o.add_thin_pack(f.read, None) as pack:
                packed_blob_sha = sha_to_hex(entries[0][3])
                pack.check_length_and_checksum()
                self.assertEqual(sorted([blob.id, packed_blob_sha]), list(pack))
                self.assertTrue(o.contains_packed(packed_blob_sha))
                self.assertTrue(o.contains_packed(blob.id))
                self.assertEqual(
                    (Blob.type_num, b"more yummy data"),
                    o.get_raw(packed_blob_sha),
                )
        finally:
            o.close()

    def test_add_thin_pack_empty(self):
        with closing(DiskObjectStore(self.store_dir)) as o:
            f = BytesIO()
            entries = build_pack(f, [], store=o)
            self.assertEqual([], entries)
            o.add_thin_pack(f.read, None)


class TreeLookupPathTests(TestCase):
    def setUp(self):
        TestCase.setUp(self)
        self.store = MemoryObjectStore()
        blob_a = make_object(Blob, data=b"a")
        blob_b = make_object(Blob, data=b"b")
        blob_c = make_object(Blob, data=b"c")
        for blob in [blob_a, blob_b, blob_c]:
            self.store.add_object(blob)

        blobs = [
            (b"a", blob_a.id, 0o100644),
            (b"ad/b", blob_b.id, 0o100644),
            (b"ad/bd/c", blob_c.id, 0o100755),
            (b"ad/c", blob_c.id, 0o100644),
            (b"c", blob_c.id, 0o100644),
        ]
        self.tree_id = commit_tree(self.store, blobs)

    def get_object(self, sha):
        return self.store[sha]

    def test_lookup_blob(self):
        o_id = tree_lookup_path(self.get_object, self.tree_id, b"a")[1]
        self.assertTrue(isinstance(self.store[o_id], Blob))

    def test_lookup_tree(self):
        o_id = tree_lookup_path(self.get_object, self.tree_id, b"ad")[1]
        self.assertTrue(isinstance(self.store[o_id], Tree))
        o_id = tree_lookup_path(self.get_object, self.tree_id, b"ad/bd")[1]
        self.assertTrue(isinstance(self.store[o_id], Tree))
        o_id = tree_lookup_path(self.get_object, self.tree_id, b"ad/bd/")[1]
        self.assertTrue(isinstance(self.store[o_id], Tree))

    def test_lookup_nonexistent(self):
        self.assertRaises(
            KeyError, tree_lookup_path, self.get_object, self.tree_id, b"j"
        )

    def test_lookup_not_tree(self):
        self.assertRaises(
            NotTreeError,
            tree_lookup_path,
            self.get_object,
            self.tree_id,
            b"ad/b/j",
        )


class ObjectStoreGraphWalkerTests(TestCase):
    def get_walker(self, heads, parent_map):
        new_parent_map = dict(
            [(k * 40, [(p * 40) for p in ps]) for (k, ps) in parent_map.items()]
        )
        return ObjectStoreGraphWalker(
            [x * 40 for x in heads], new_parent_map.__getitem__
        )

    def test_ack_invalid_value(self):
        gw = self.get_walker([], {})
        self.assertRaises(ValueError, gw.ack, "tooshort")

    def test_empty(self):
        gw = self.get_walker([], {})
        self.assertIs(None, next(gw))
        gw.ack(b"a" * 40)
        self.assertIs(None, next(gw))

    def test_descends(self):
        gw = self.get_walker([b"a"], {b"a": [b"b"], b"b": []})
        self.assertEqual(b"a" * 40, next(gw))
        self.assertEqual(b"b" * 40, next(gw))

    def test_present(self):
        gw = self.get_walker([b"a"], {b"a": [b"b"], b"b": []})
        gw.ack(b"a" * 40)
        self.assertIs(None, next(gw))

    def test_parent_present(self):
        gw = self.get_walker([b"a"], {b"a": [b"b"], b"b": []})
        self.assertEqual(b"a" * 40, next(gw))
        gw.ack(b"a" * 40)
        self.assertIs(None, next(gw))

    def test_child_ack_later(self):
        gw = self.get_walker([b"a"], {b"a": [b"b"], b"b": [b"c"], b"c": []})
        self.assertEqual(b"a" * 40, next(gw))
        self.assertEqual(b"b" * 40, next(gw))
        gw.ack(b"a" * 40)
        self.assertIs(None, next(gw))

    def test_only_once(self):
        # a  b
        # |  |
        # c  d
        # \ /
        #  e
        gw = self.get_walker(
            [b"a", b"b"],
            {
                b"a": [b"c"],
                b"b": [b"d"],
                b"c": [b"e"],
                b"d": [b"e"],
                b"e": [],
            },
        )
        walk = []
        acked = False
        walk.append(next(gw))
        walk.append(next(gw))
        # A branch (a, c) or (b, d) may be done after 2 steps or 3 depending on
        # the order walked: 3-step walks include (a, b, c) and (b, a, d), etc.
        if walk == [b"a" * 40, b"c" * 40] or walk == [b"b" * 40, b"d" * 40]:
            gw.ack(walk[0])
            acked = True

        walk.append(next(gw))
        if not acked and walk[2] == b"c" * 40:
            gw.ack(b"a" * 40)
        elif not acked and walk[2] == b"d" * 40:
            gw.ack(b"b" * 40)
        walk.append(next(gw))
        self.assertIs(None, next(gw))

        self.assertEqual([b"a" * 40, b"b" * 40, b"c" * 40, b"d" * 40], sorted(walk))
        self.assertLess(walk.index(b"a" * 40), walk.index(b"c" * 40))
        self.assertLess(walk.index(b"b" * 40), walk.index(b"d" * 40))


class CommitTreeChangesTests(TestCase):
    def setUp(self):
        super(CommitTreeChangesTests, self).setUp()
        self.store = MemoryObjectStore()
        self.blob_a = make_object(Blob, data=b"a")
        self.blob_b = make_object(Blob, data=b"b")
        self.blob_c = make_object(Blob, data=b"c")
        for blob in [self.blob_a, self.blob_b, self.blob_c]:
            self.store.add_object(blob)

        blobs = [
            (b"a", self.blob_a.id, 0o100644),
            (b"ad/b", self.blob_b.id, 0o100644),
            (b"ad/bd/c", self.blob_c.id, 0o100755),
            (b"ad/c", self.blob_c.id, 0o100644),
            (b"c", self.blob_c.id, 0o100644),
        ]
        self.tree_id = commit_tree(self.store, blobs)

    def test_no_changes(self):
        self.assertEqual(
            self.store[self.tree_id],
            commit_tree_changes(self.store, self.store[self.tree_id], []),
        )

    def test_add_blob(self):
        blob_d = make_object(Blob, data=b"d")
        new_tree = commit_tree_changes(
            self.store, self.store[self.tree_id], [(b"d", 0o100644, blob_d.id)]
        )
        self.assertEqual(
            new_tree[b"d"],
            (33188, b"c59d9b6344f1af00e504ba698129f07a34bbed8d"),
        )

    def test_add_blob_in_dir(self):
        blob_d = make_object(Blob, data=b"d")
        new_tree = commit_tree_changes(
            self.store,
            self.store[self.tree_id],
            [(b"e/f/d", 0o100644, blob_d.id)],
        )
        self.assertEqual(
            new_tree.items(),
            [
                TreeEntry(path=b"a", mode=stat.S_IFREG | 0o100644, sha=self.blob_a.id),
                TreeEntry(
                    path=b"ad",
                    mode=stat.S_IFDIR,
                    sha=b"0e2ce2cd7725ff4817791be31ccd6e627e801f4a",
                ),
                TreeEntry(path=b"c", mode=stat.S_IFREG | 0o100644, sha=self.blob_c.id),
                TreeEntry(
                    path=b"e",
                    mode=stat.S_IFDIR,
                    sha=b"6ab344e288724ac2fb38704728b8896e367ed108",
                ),
            ],
        )
        e_tree = self.store[new_tree[b"e"][1]]
        self.assertEqual(
            e_tree.items(),
            [
                TreeEntry(
                    path=b"f",
                    mode=stat.S_IFDIR,
                    sha=b"24d2c94d8af232b15a0978c006bf61ef4479a0a5",
                )
            ],
        )
        f_tree = self.store[e_tree[b"f"][1]]
        self.assertEqual(
            f_tree.items(),
            [TreeEntry(path=b"d", mode=stat.S_IFREG | 0o100644, sha=blob_d.id)],
        )

    def test_delete_blob(self):
        new_tree = commit_tree_changes(
            self.store, self.store[self.tree_id], [(b"ad/bd/c", None, None)]
        )
        self.assertEqual(set(new_tree), {b"a", b"ad", b"c"})
        ad_tree = self.store[new_tree[b"ad"][1]]
        self.assertEqual(set(ad_tree), {b"b", b"c"})


class TestReadPacksFile(TestCase):
    def test_read_packs(self):
        self.assertEqual(
            ["pack-1.pack"],
            list(
                read_packs_file(
                    BytesIO(
                        b"""P pack-1.pack
"""
                    )
                )
            ),
        )<|MERGE_RESOLUTION|>--- conflicted
+++ resolved
@@ -444,12 +444,8 @@
         path = self.store._get_shafile_path(testobject.id)
         mode = os.stat(path).st_mode
 
-<<<<<<< HEAD
-        self.assertEqual(oct(mode), "0o100444")
-=======
         packmode = "0o100444" if sys.platform != "win32" else "0o100666"
         self.assertEqual(oct(mode), packmode)
->>>>>>> a28f609f
 
     def test_corrupted_object_raise_exception(self):
         """Corrupted sha1 disk file should raise specific exception"""
