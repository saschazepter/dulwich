--- conflicted
+++ resolved
@@ -448,10 +448,7 @@
         origin=origin,
         checkout=checkout,
         branch=branch,
-<<<<<<< HEAD
-=======
         progress=errstream.write,
->>>>>>> 1ba38c75
         depth=depth,
     )
 
