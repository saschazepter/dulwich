# client.py -- Implementation of the server side git protocols
# Copyright (C) 2008-2009 Jelmer Vernooij <jelmer@samba.org>
# Copyright (C) 2008 John Carr
#
# This program is free software; you can redistribute it and/or
# modify it under the terms of the GNU General Public License
# as published by the Free Software Foundation; either version 2
# or (at your option) a later version of the License.
#
# This program is distributed in the hope that it will be useful,
# but WITHOUT ANY WARRANTY; without even the implied warranty of
# MERCHANTABILITY or FITNESS FOR A PARTICULAR PURPOSE.  See the
# GNU General Public License for more details.
#
# You should have received a copy of the GNU General Public License
# along with this program; if not, write to the Free Software
# Foundation, Inc., 51 Franklin Street, Fifth Floor, Boston,
# MA  02110-1301, USA.

"""Client side support for the Git protocol."""

__docformat__ = 'restructuredText'

import os
import select
import socket
import subprocess

from dulwich.errors import (
    ChecksumMismatch,
<<<<<<< HEAD
    HangupException,
=======
    SendPackError,
    UpdateRefsError,
>>>>>>> 7f11aff1
    )
from dulwich.protocol import (
    Protocol,
    TCP_GIT_PORT,
    ZERO_SHA,
    extract_capabilities,
    )
from dulwich.pack import (
    write_pack_data,
    )


def _fileno_can_read(fileno):
    """Check if a file descriptor is readable."""
    return len(select.select([fileno], [], [], 0)[0]) > 0

COMMON_CAPABILITIES = ["ofs-delta"]
FETCH_CAPABILITIES = ["multi_ack", "side-band-64k"] + COMMON_CAPABILITIES
SEND_CAPABILITIES = ['report-status'] + COMMON_CAPABILITIES

# TODO(durin42): this doesn't correctly degrade if the server doesn't
# support some capabilities. This should work properly with servers
# that don't support side-band-64k and multi_ack.
class GitClient(object):
    """Git smart server client.

    """

    def __init__(self, can_read, read, write, thin_packs=True,
        report_activity=None):
        """Create a new GitClient instance.

        :param can_read: Function that returns True if there is data available
            to be read.
        :param read: Callback for reading data, takes number of bytes to read
        :param write: Callback for writing data
        :param thin_packs: Whether or not thin packs should be retrieved
        :param report_activity: Optional callback for reporting transport
            activity.
        """
        self.proto = Protocol(read, write, report_activity)
        self._can_read = can_read
        self._fetch_capabilities = list(FETCH_CAPABILITIES)
        self._send_capabilities = list(SEND_CAPABILITIES)
        if thin_packs:
            self._fetch_capabilities.append("thin-pack")

    def read_refs(self):
        server_capabilities = None
        refs = {}
        # Receive refs from server
        for pkt in self.proto.read_pkt_seq():
            (sha, ref) = pkt.rstrip("\n").split(" ", 1)
            if server_capabilities is None:
                (ref, server_capabilities) = extract_capabilities(ref)
            refs[ref] = sha
        return refs, server_capabilities

    # TODO(durin42): add side-band-64k capability support here and advertise it
    def send_pack(self, path, determine_wants, generate_pack_contents):
        """Upload a pack to a remote repository.

        :param path: Repository path
        :param generate_pack_contents: Function that can return the shas of the
            objects to upload.

        :raises SendPackError: if server rejects the pack data
        :raises UpdateRefsError: if the server supports report-status
                                 and rejects ref updates
        """
        old_refs, server_capabilities = self.read_refs()
        if 'report-status' not in server_capabilities:
            self._send_capabilities.remove('report-status')
        new_refs = determine_wants(old_refs)
        if not new_refs:
            self.proto.write_pkt_line(None)
            return {}
        want = []
        have = [x for x in old_refs.values() if not x == ZERO_SHA]
        sent_capabilities = False
        for refname in set(new_refs.keys() + old_refs.keys()):
            old_sha1 = old_refs.get(refname, ZERO_SHA)
            new_sha1 = new_refs.get(refname, ZERO_SHA)
            if old_sha1 != new_sha1:
                if sent_capabilities:
                    self.proto.write_pkt_line("%s %s %s" % (old_sha1, new_sha1,
                                                            refname))
                else:
                    self.proto.write_pkt_line(
                      "%s %s %s\0%s" % (old_sha1, new_sha1, refname,
                                        ' '.join(self._send_capabilities)))
                    sent_capabilities = True
            if not new_sha1 in (have, ZERO_SHA):
                want.append(new_sha1)
        self.proto.write_pkt_line(None)
        if not want:
            return new_refs
        objects = generate_pack_contents(have, want)
        (entries, sha) = write_pack_data(self.proto.write_file(), objects,
                                         len(objects))
<<<<<<< HEAD
        
        # read the final confirmation sha
        try:
            client_sha = self.proto.read_pkt_line()
        except HangupException:
            # for git-daemon versions before v1.6.6.1-26-g38a81b4, there is
            # nothing to read; catch this and hide from the user.
            pass
        else:
            if not client_sha in (None, "", sha):
                raise ChecksumMismatch(sha, client_sha)

=======

        if 'report-status' in self._send_capabilities:
            unpack = self.proto.read_pkt_line().strip()
            if unpack != 'unpack ok':
                st = True
                # flush remaining error data
                while st is not None:
                    st = self.proto.read_pkt_line()
                raise SendPackError(unpack)
            statuses = []
            errs = False
            ref_status = self.proto.read_pkt_line()
            while ref_status:
                ref_status = ref_status.strip()
                statuses.append(ref_status)
                if not ref_status.startswith('ok '):
                    errs = True
                ref_status = self.proto.read_pkt_line()

            if errs:
                ref_status = {}
                ok = set()
                for status in statuses:
                    if ' ' not in status:
                        # malformed response, move on to the next one
                        continue
                    status, ref = status.split(' ', 1)

                    if status == 'ng':
                        if ' ' in ref:
                            ref, status = ref.split(' ', 1)
                    else:
                        ok.add(ref)
                    ref_status[ref] = status
                raise UpdateRefsError('%s failed to update' %
                                      ', '.join([ref for ref in ref_status
                                                 if ref not in ok]),
                                      ref_status=ref_status)
        # wait for EOF before returning
        data = self.proto.read()
        if data:
            raise SendPackError('Unexpected response %r' % data)
>>>>>>> 7f11aff1
        return new_refs

    def fetch(self, path, target, determine_wants=None, progress=None):
        """Fetch into a target repository.

        :param path: Path to fetch from
        :param target: Target repository to fetch into
        :param determine_wants: Optional function to determine what refs
            to fetch
        :param progress: Optional progress function
        :return: remote refs
        """
        if determine_wants is None:
            determine_wants = target.object_store.determine_wants_all
        f, commit = target.object_store.add_pack()
        try:
<<<<<<< HEAD
            return self.fetch_pack(path, determine_wants, 
=======
            return self.fetch_pack(path, determine_wants,
>>>>>>> 7f11aff1
                target.get_graph_walker(), f.write, progress)
        finally:
            commit()

    def fetch_pack(self, path, determine_wants, graph_walker, pack_data,
                   progress):
        """Retrieve a pack from a git smart server.

        :param determine_wants: Callback that returns list of commits to fetch
        :param graph_walker: Object with next() and ack().
        :param pack_data: Callback called for each bit of data in the pack
        :param progress: Callback for progress reports (strings)
        """
        (refs, server_capabilities) = self.read_refs()
        wants = determine_wants(refs)
        if not wants:
            self.proto.write_pkt_line(None)
            return refs
        assert isinstance(wants, list) and type(wants[0]) == str
        self.proto.write_pkt_line("want %s %s\n" % (
            wants[0], ' '.join(self._fetch_capabilities)))
        for want in wants[1:]:
            self.proto.write_pkt_line("want %s\n" % want)
        self.proto.write_pkt_line(None)
        have = graph_walker.next()
        while have:
            self.proto.write_pkt_line("have %s\n" % have)
            if self._can_read():
                pkt = self.proto.read_pkt_line()
                parts = pkt.rstrip("\n").split(" ")
                if parts[0] == "ACK":
                    graph_walker.ack(parts[1])
                    assert parts[2] == "continue"
            have = graph_walker.next()
        self.proto.write_pkt_line("done\n")
        pkt = self.proto.read_pkt_line()
        while pkt:
            parts = pkt.rstrip("\n").split(" ")
            if parts[0] == "ACK":
                graph_walker.ack(pkt.split(" ")[1])
            if len(parts) < 3 or parts[2] != "continue":
                break
            pkt = self.proto.read_pkt_line()
        # TODO(durin42): this is broken if the server didn't support the
        # side-band-64k capability.
        for pkt in self.proto.read_pkt_seq():
            channel = ord(pkt[0])
            pkt = pkt[1:]
            if channel == 1:
                pack_data(pkt)
            elif channel == 2:
                progress(pkt)
            else:
                raise AssertionError("Invalid sideband channel %d" % channel)
        return refs


class TCPGitClient(GitClient):
    """A Git Client that works over TCP directly (i.e. git://)."""

    def __init__(self, host, port=None, *args, **kwargs):
        self._socket = socket.socket(type=socket.SOCK_STREAM)
        if port is None:
            port = TCP_GIT_PORT
        self._socket.connect((host, port))
        self.rfile = self._socket.makefile('rb', -1)
        self.wfile = self._socket.makefile('wb', 0)
        self.host = host
        super(TCPGitClient, self).__init__(lambda: _fileno_can_read(self._socket.fileno()), self.rfile.read, self.wfile.write, *args, **kwargs)

    def send_pack(self, path, changed_refs, generate_pack_contents):
        """Send a pack to a remote host.

        :param path: Path of the repository on the remote host
        """
        self.proto.send_cmd("git-receive-pack", path, "host=%s" % self.host)
        return super(TCPGitClient, self).send_pack(path, changed_refs, generate_pack_contents)

    def fetch_pack(self, path, determine_wants, graph_walker, pack_data, progress):
        """Fetch a pack from the remote host.

        :param path: Path of the reposiutory on the remote host
        :param determine_wants: Callback that receives available refs dict and
            should return list of sha's to fetch.
        :param graph_walker: GraphWalker instance used to find missing shas
        :param pack_data: Callback for writing pack data
        :param progress: Callback for writing progress
        """
        self.proto.send_cmd("git-upload-pack", path, "host=%s" % self.host)
        return super(TCPGitClient, self).fetch_pack(path, determine_wants,
            graph_walker, pack_data, progress)


class SubprocessGitClient(GitClient):
    """Git client that talks to a server using a subprocess."""

    def __init__(self, *args, **kwargs):
        self.proc = None
        self._args = args
        self._kwargs = kwargs

    def _connect(self, service, *args, **kwargs):
        argv = [service] + list(args)
        self.proc = subprocess.Popen(argv, bufsize=0,
                                stdin=subprocess.PIPE,
                                stdout=subprocess.PIPE)
        def read_fn(size):
            return self.proc.stdout.read(size)
        def write_fn(data):
            self.proc.stdin.write(data)
            self.proc.stdin.flush()
        return GitClient(lambda: _fileno_can_read(self.proc.stdout.fileno()), read_fn, write_fn, *args, **kwargs)

    def send_pack(self, path, changed_refs, generate_pack_contents):
        """Upload a pack to the server.

        :param path: Path to the git repository on the server
        :param changed_refs: Dictionary with new values for the refs
        :param generate_pack_contents: Function that returns an iterator over
            objects to send
        """
        client = self._connect("git-receive-pack", path)
        return client.send_pack(path, changed_refs, generate_pack_contents)

    def fetch_pack(self, path, determine_wants, graph_walker, pack_data,
        progress):
        """Retrieve a pack from the server

        :param path: Path to the git repository on the server
        :param determine_wants: Function that receives existing refs
            on the server and returns a list of desired shas
        :param graph_walker: GraphWalker instance
        :param pack_data: Function that can write pack data
        :param progress: Function that can write progress texts
        """
        client = self._connect("git-upload-pack", path)
        return client.fetch_pack(path, determine_wants, graph_walker, pack_data,
                                 progress)


class SSHSubprocess(object):
    """A socket-like object that talks to an ssh subprocess via pipes."""

    def __init__(self, proc):
        self.proc = proc
        self.read = self.recv = proc.stdout.read
        self.write = self.send = proc.stdin.write

    def close(self):
        self.proc.stdin.close()
        self.proc.stdout.close()
        self.proc.wait()


class SSHVendor(object):

    def connect_ssh(self, host, command, username=None, port=None):
        #FIXME: This has no way to deal with passwords..
        args = ['ssh', '-x']
        if port is not None:
            args.extend(['-p', str(port)])
        if username is not None:
            host = "%s@%s" % (username, host)
        args.append(host)
        proc = subprocess.Popen(args + command,
                                stdin=subprocess.PIPE,
                                stdout=subprocess.PIPE)
        return SSHSubprocess(proc)

# Can be overridden by users
get_ssh_vendor = SSHVendor


class SSHGitClient(GitClient):

    def __init__(self, host, port=None, username=None, *args, **kwargs):
        self.host = host
        self.port = port
        self.username = username
        self._args = args
        self._kwargs = kwargs

    def send_pack(self, path, determine_wants, generate_pack_contents):
        remote = get_ssh_vendor().connect_ssh(
            self.host, ["git-receive-pack '%s'" % path],
            port=self.port, username=self.username)
        client = GitClient(lambda: _fileno_can_read(remote.proc.stdout.fileno()), remote.recv, remote.send, *self._args, **self._kwargs)
        return client.send_pack(path, determine_wants, generate_pack_contents)

    def fetch_pack(self, path, determine_wants, graph_walker, pack_data,
        progress):
        remote = get_ssh_vendor().connect_ssh(self.host, ["git-upload-pack '%s'" % path], port=self.port, username=self.username)
        client = GitClient(lambda: _fileno_can_read(remote.proc.stdout.fileno()), remote.recv, remote.send, *self._args, **self._kwargs)
        return client.fetch_pack(path, determine_wants, graph_walker, pack_data,
                                 progress)


def get_transport_and_path(uri):
    """Obtain a git client from a URI or path.

    :param uri: URI or path
    :return: Tuple with client instance and relative path.
    """
    from dulwich.client import TCPGitClient, SSHGitClient, SubprocessGitClient
    for handler, transport in (("git://", TCPGitClient), ("git+ssh://", SSHGitClient)):
        if uri.startswith(handler):
            host, path = uri[len(handler):].split("/", 1)
            return transport(host), "/"+path
    # if its not git or git+ssh, try a local url..
    return SubprocessGitClient(), uri<|MERGE_RESOLUTION|>--- conflicted
+++ resolved
@@ -28,12 +28,8 @@
 
 from dulwich.errors import (
     ChecksumMismatch,
-<<<<<<< HEAD
-    HangupException,
-=======
     SendPackError,
     UpdateRefsError,
->>>>>>> 7f11aff1
     )
 from dulwich.protocol import (
     Protocol,
@@ -134,20 +130,6 @@
         objects = generate_pack_contents(have, want)
         (entries, sha) = write_pack_data(self.proto.write_file(), objects,
                                          len(objects))
-<<<<<<< HEAD
-        
-        # read the final confirmation sha
-        try:
-            client_sha = self.proto.read_pkt_line()
-        except HangupException:
-            # for git-daemon versions before v1.6.6.1-26-g38a81b4, there is
-            # nothing to read; catch this and hide from the user.
-            pass
-        else:
-            if not client_sha in (None, "", sha):
-                raise ChecksumMismatch(sha, client_sha)
-
-=======
 
         if 'report-status' in self._send_capabilities:
             unpack = self.proto.read_pkt_line().strip()
@@ -190,7 +172,6 @@
         data = self.proto.read()
         if data:
             raise SendPackError('Unexpected response %r' % data)
->>>>>>> 7f11aff1
         return new_refs
 
     def fetch(self, path, target, determine_wants=None, progress=None):
@@ -207,11 +188,7 @@
             determine_wants = target.object_store.determine_wants_all
         f, commit = target.object_store.add_pack()
         try:
-<<<<<<< HEAD
-            return self.fetch_pack(path, determine_wants, 
-=======
             return self.fetch_pack(path, determine_wants,
->>>>>>> 7f11aff1
                 target.get_graph_walker(), f.write, progress)
         finally:
             commit()
