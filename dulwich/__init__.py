--- conflicted
+++ resolved
@@ -22,8 +22,4 @@
 
 """Python implementation of the Git file formats and protocols."""
 
-<<<<<<< HEAD
-__version__ = (0, 20, 31)
-=======
-__version__ = (0, 20, 35)
->>>>>>> 1ba38c75
+__version__ = (0, 20, 35)